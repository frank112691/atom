--- conflicted
+++ resolved
@@ -139,7 +139,6 @@
       expect(linesYardstick.pixelPositionForScreenPosition(Point(0, 36)).left).toBe 237.5
       expect(linesYardstick.pixelPositionForScreenPosition(Point(0, 37)).left).toBe 244.09375
 
-<<<<<<< HEAD
     it "handles lines containing a mix of left-to-right and right-to-left characters", ->
       editor.setText('Persian, locally known as Parsi or Farsi (زبان فارسی), the predominant modern descendant of Old Persian.\n')
 
@@ -175,8 +174,9 @@
       expect(linesYardstick.screenPositionForPixelPosition({top: 32, left: 24.3})).toEqual([2, 3])
       expect(linesYardstick.screenPositionForPixelPosition({top: 46, left: 66.5})).toEqual([3, 9])
       expect(linesYardstick.screenPositionForPixelPosition({top: 70, left: 99.9})).toEqual([5, 14])
+      expect(linesYardstick.screenPositionForPixelPosition({top: 70, left: 225})).toEqual([5, 30])
+      return unless process.platform is 'darwin' # Following tests are 1 pixel off on Win32
       expect(linesYardstick.screenPositionForPixelPosition({top: 70, left: 224.2365234375})).toEqual([5, 29])
-      expect(linesYardstick.screenPositionForPixelPosition({top: 70, left: 225})).toEqual([5, 30])
       expect(linesYardstick.screenPositionForPixelPosition({top: 84, left: 247.1})).toEqual([6, 33])
 
     it "overshoots to the nearest character when text nodes are not spatially contiguous", ->
@@ -221,73 +221,4 @@
 
     it "clips negative horizontal pixel positions", ->
       expect(linesYardstick.screenPositionForPixelPosition(top: 0, left: -10)).toEqual [0, 0]
-      expect(linesYardstick.screenPositionForPixelPosition(top: 1 * 14, left: -10)).toEqual [1, 0]
-=======
-    describe "::screenPositionForPixelPosition(pixelPosition)", ->
-      it "converts pixel positions to screen positions", ->
-        atom.styles.addStyleSheet """
-        * {
-          font-size: 12px;
-          font-family: monospace;
-        }
-        .syntax--function {
-          font-size: 16px
-        }
-        """
-
-        expect(linesYardstick.screenPositionForPixelPosition({top: 0, left: 12.5})).toEqual([0, 2])
-        expect(linesYardstick.screenPositionForPixelPosition({top: 14, left: 18.8})).toEqual([1, 3])
-        expect(linesYardstick.screenPositionForPixelPosition({top: 28, left: 100})).toEqual([2, 14])
-        expect(linesYardstick.screenPositionForPixelPosition({top: 32, left: 24.3})).toEqual([2, 3])
-        expect(linesYardstick.screenPositionForPixelPosition({top: 46, left: 66.5})).toEqual([3, 9])
-        expect(linesYardstick.screenPositionForPixelPosition({top: 70, left: 99.9})).toEqual([5, 14])
-        expect(linesYardstick.screenPositionForPixelPosition({top: 70, left: 225})).toEqual([5, 30])
-
-        return unless process.platform is 'darwin' # Following tests are 1 pixel off on Win32
-        expect(linesYardstick.screenPositionForPixelPosition({top: 70, left: 224.2365234375})).toEqual([5, 29])
-        expect(linesYardstick.screenPositionForPixelPosition({top: 84, left: 247.1})).toEqual([6, 33])
-
-      it "overshoots to the nearest character when text nodes are not spatially contiguous", ->
-        atom.styles.addStyleSheet """
-        * {
-          font-size: 12px;
-          font-family: monospace;
-        }
-        """
-
-        buildLineNode = (screenRow) ->
-          lineNode = document.createElement("div")
-          lineNode.style.whiteSpace = "pre"
-          lineNode.innerHTML = '<span>foo</span><span style="margin-left: 40px">bar</span>'
-          jasmine.attachToDOM(lineNode)
-          createdLineNodes.push(lineNode)
-          lineNode
-        editor.setText("foobar")
-
-        expect(linesYardstick.screenPositionForPixelPosition({top: 0, left: 7})).toEqual([0, 1])
-        expect(linesYardstick.screenPositionForPixelPosition({top: 0, left: 14})).toEqual([0, 2])
-        expect(linesYardstick.screenPositionForPixelPosition({top: 0, left: 21})).toEqual([0, 3])
-        expect(linesYardstick.screenPositionForPixelPosition({top: 0, left: 30})).toEqual([0, 3])
-        expect(linesYardstick.screenPositionForPixelPosition({top: 0, left: 50})).toEqual([0, 3])
-        expect(linesYardstick.screenPositionForPixelPosition({top: 0, left: 62})).toEqual([0, 3])
-        expect(linesYardstick.screenPositionForPixelPosition({top: 0, left: 69})).toEqual([0, 4])
-        expect(linesYardstick.screenPositionForPixelPosition({top: 0, left: 76})).toEqual([0, 5])
-        expect(linesYardstick.screenPositionForPixelPosition({top: 0, left: 100})).toEqual([0, 6])
-        expect(linesYardstick.screenPositionForPixelPosition({top: 0, left: 200})).toEqual([0, 6])
-
-      it "clips pixel positions above buffer start", ->
-        expect(linesYardstick.screenPositionForPixelPosition(top: -Infinity, left: -Infinity)).toEqual [0, 0]
-        expect(linesYardstick.screenPositionForPixelPosition(top: -Infinity, left: Infinity)).toEqual [0, 0]
-        expect(linesYardstick.screenPositionForPixelPosition(top: -1, left: Infinity)).toEqual [0, 0]
-        expect(linesYardstick.screenPositionForPixelPosition(top: 0, left: Infinity)).toEqual [0, 29]
-
-      it "clips pixel positions below buffer end", ->
-        expect(linesYardstick.screenPositionForPixelPosition(top: Infinity, left: -Infinity)).toEqual [12, 2]
-        expect(linesYardstick.screenPositionForPixelPosition(top: Infinity, left: Infinity)).toEqual [12, 2]
-        expect(linesYardstick.screenPositionForPixelPosition(top: (editor.getLastScreenRow() + 1) * 14, left: 0)).toEqual [12, 2]
-        expect(linesYardstick.screenPositionForPixelPosition(top: editor.getLastScreenRow() * 14, left: 0)).toEqual [12, 0]
-
-      it "clips negative horizontal pixel positions", ->
-        expect(linesYardstick.screenPositionForPixelPosition(top: 0, left: -10)).toEqual [0, 0]
-        expect(linesYardstick.screenPositionForPixelPosition(top: 1 * 14, left: -10)).toEqual [1, 0]
->>>>>>> 270b078f
+      expect(linesYardstick.screenPositionForPixelPosition(top: 1 * 14, left: -10)).toEqual [1, 0]