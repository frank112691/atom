--- conflicted
+++ resolved
@@ -42,19 +42,11 @@
         it "shows all relative file paths for the current project and selects the first", ->
           finder.maxItems = Infinity
           rootView.trigger 'fuzzy-finder:toggle-file-finder'
-<<<<<<< HEAD
-          rootView.project.getFilePaths().done (paths) ->
-            expect(finder.list.children('li').length).toBe paths.length, finder.maxResults
-            for path in paths
-              expect(finder.list.find("li:contains(#{path})")).toExist()
-            expect(finder.list.children().first()).toHaveClass 'selected'
-=======
           paths = rootView.project.getFilePaths()
-          expect(finder.pathList.children('li').length).toBe paths.length, finder.maxResults
+          expect(finder.list.children('li').length).toBe paths.length, finder.maxResults
           for path in paths
-            expect(finder.pathList.find("li:contains(#{path})")).toExist()
-          expect(finder.pathList.children().first()).toHaveClass 'selected'
->>>>>>> 33b1b66e
+            expect(finder.list.find("li:contains(#{path})")).toExist()
+          expect(finder.list.children().first()).toHaveClass 'selected'
 
       describe "when root view's project has no path", ->
         beforeEach ->
