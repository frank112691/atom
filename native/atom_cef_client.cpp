#include <sstream>
#include <iostream>
#include <assert.h>
#include "include/cef_path_util.h"
#include "include/cef_process_util.h"
#include "include/cef_task.h"
#include "include/cef_runnable.h"
#include "native/atom_cef_client.h"
#include "cef_v8.h"

#define REQUIRE_UI_THREAD()   assert(CefCurrentlyOn(TID_UI));
#define REQUIRE_IO_THREAD()   assert(CefCurrentlyOn(TID_IO));
#define REQUIRE_FILE_THREAD() assert(CefCurrentlyOn(TID_FILE));

AtomCefClient::AtomCefClient(){
}

AtomCefClient::~AtomCefClient() {
}

bool AtomCefClient::OnProcessMessageReceived(CefRefPtr<CefBrowser> browser,
                                             CefProcessId source_process,
                                             CefRefPtr<CefProcessMessage> message) {
  std::string name = message->GetName().ToString();
  CefRefPtr<CefListValue> argumentList = message->GetArgumentList();
  int messageId = argumentList->GetInt(0);

  if (name == "open") {
    bool hasArguments = argumentList->GetSize() > 1;
    hasArguments ? Open(argumentList->GetString(1)) : Open();
  }
  else if (name == "newWindow") {
    NewWindow();
  }
  else if (name == "toggleDevTools") {
    ToggleDevTools(browser);
  }
  else if (name == "confirm") {
    std::string message = argumentList->GetString(1).ToString();
    std::string detailedMessage = argumentList->GetString(2).ToString();
    std::vector<std::string> buttonLabels(argumentList->GetSize() - 3);
    for (int i = 3; i < argumentList->GetSize(); i++) {
      buttonLabels[i - 3] = argumentList->GetString(i).ToString();
    }

    Confirm(messageId, message, detailedMessage, buttonLabels, browser);
  }
<<<<<<< HEAD

  if (name == "showSaveDialog") {
    ShowSaveDialog(messageId, browser);
    return true;
  }

  return false;
=======
  else {
    return false;
  }
  
  return true;
>>>>>>> 9c7c95f4
}


void AtomCefClient::OnBeforeContextMenu(
    CefRefPtr<CefBrowser> browser,
    CefRefPtr<CefFrame> frame,
    CefRefPtr<CefContextMenuParams> params,
    CefRefPtr<CefMenuModel> model) {

  model->Clear();
  model->AddItem(MENU_ID_USER_FIRST, "&Toggle DevTools");
}

bool AtomCefClient::OnContextMenuCommand(
    CefRefPtr<CefBrowser> browser,
    CefRefPtr<CefFrame> frame,
    CefRefPtr<CefContextMenuParams> params,
    int command_id,
    EventFlags event_flags) {

  if (command_id == MENU_ID_USER_FIRST) {
    ToggleDevTools(browser);
    return true;
  }
  else {
    return false;
  }
}

bool AtomCefClient::OnConsoleMessage(CefRefPtr<CefBrowser> browser,
                                     const CefString& message,
                                     const CefString& source,
                                     int line) {
  REQUIRE_UI_THREAD();
  std::cout << std::string(message) << "\n";
  return true;
}


bool AtomCefClient::OnKeyEvent(CefRefPtr<CefBrowser> browser,
                               const CefKeyEvent& event,
                               CefEventHandle os_event) {
  if (event.modifiers == KEY_META && event.unmodified_character == 'r') {
    browser->SendProcessMessage(PID_RENDERER, CefProcessMessage::Create("reload"));
  }
  else if (event.modifiers == (KEY_META | KEY_ALT) && event.unmodified_character == 'i') {
    ToggleDevTools(browser);
  }
  else {
    return false;
  }

  return true;
}

void AtomCefClient::OnBeforeClose(CefRefPtr<CefBrowser> browser) {
  REQUIRE_UI_THREAD();


// TODO: Ask Marshal. This was in cefclient... was there a good reason?
//  if(m_BrowserHwnd == browser->GetWindowHandle()) {
//    // Free the browser pointer so that the browser can be destroyed
//    m_Browser = NULL;
//  }

  m_Browser = NULL;
}

void AtomCefClient::OnAfterCreated(CefRefPtr<CefBrowser> browser) {
  REQUIRE_UI_THREAD();

  AutoLock lock_scope(this);
  if (!m_Browser.get())   {
    m_Browser = browser;
  }

  GetBrowser()->GetHost()->SetFocus(true);
}

void AtomCefClient::OnLoadError(CefRefPtr<CefBrowser> browser,
                                CefRefPtr<CefFrame> frame,
                                ErrorCode errorCode,
                                const CefString& errorText,
                                const CefString& failedUrl) {
  REQUIRE_UI_THREAD();
  frame->LoadString(std::string(errorText) + "<br />" + std::string(failedUrl), failedUrl);
}<|MERGE_RESOLUTION|>--- conflicted
+++ resolved
@@ -45,23 +45,16 @@
 
     Confirm(messageId, message, detailedMessage, buttonLabels, browser);
   }
-<<<<<<< HEAD
-
-  if (name == "showSaveDialog") {
+  else if (name == "showSaveDialog") {
     ShowSaveDialog(messageId, browser);
     return true;
   }
-
-  return false;
-=======
   else {
     return false;
   }
-  
+
   return true;
->>>>>>> 9c7c95f4
 }
-
 
 void AtomCefClient::OnBeforeContextMenu(
     CefRefPtr<CefBrowser> browser,
