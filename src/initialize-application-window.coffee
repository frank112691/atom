# Like sands through the hourglass, so are the days of our lives.
module.exports = ({blobStore}) ->
  path = require 'path'
  require './window'
  {getWindowLoadSettings} = require './window-load-settings-helpers'

  {resourcePath, isSpec, devMode} = getWindowLoadSettings()

  # Add application-specific exports to module search path.
  exportsPath = path.join(resourcePath, 'exports')
  require('module').globalPaths.push(exportsPath)
  process.env.NODE_PATH = exportsPath

  # Make React faster
  process.env.NODE_ENV ?= 'production' unless devMode

  AtomEnvironment = require './atom-environment'
  ApplicationDelegate = require './application-delegate'
  window.atom = new AtomEnvironment({
    window, document, blobStore,
    applicationDelegate: new ApplicationDelegate,
    configDirPath: process.env.ATOM_HOME
    enablePersistence: true
  })

<<<<<<< HEAD
  atom.displayWindow().then ->
    atom.startEditorWindow()
    require('electron').ipcRenderer.send('window-command', 'window:loaded')
=======
  atom.loadStateSync()
  atom.displayWindow()
  atom.startEditorWindow()
>>>>>>> 7ecdc390

    # Workaround for focus getting cleared upon window creation
    windowFocused = ->
      window.removeEventListener('focus', windowFocused)
      setTimeout (-> document.querySelector('atom-workspace').focus()), 0
    window.addEventListener('focus', windowFocused)<|MERGE_RESOLUTION|>--- conflicted
+++ resolved
@@ -23,15 +23,9 @@
     enablePersistence: true
   })
 
-<<<<<<< HEAD
+  atom.loadStateSync()
   atom.displayWindow().then ->
     atom.startEditorWindow()
-    require('electron').ipcRenderer.send('window-command', 'window:loaded')
-=======
-  atom.loadStateSync()
-  atom.displayWindow()
-  atom.startEditorWindow()
->>>>>>> 7ecdc390
 
     # Workaround for focus getting cleared upon window creation
     windowFocused = ->
