--- conflicted
+++ resolved
@@ -38,13 +38,8 @@
   enableSnippetsInEditor: (editor) ->
     editor.command 'snippets:expand', (e) =>
       editSession = editor.activeEditSession
-<<<<<<< HEAD
       prefix = editSession.getCursor().getCurrentWordPrefix()
-      if snippet = @snippetsByExtension[editSession.getFileExtension()]?[prefix]
-=======
-      prefix = editSession.getLastCursor().getCurrentWordPrefix()
       if snippet = syntax.getProperty(editSession.getCursorScopes(), "snippets.#{prefix}")
->>>>>>> 6c2607a5
         editSession.transact ->
           new SnippetExpansion(snippet, editSession)
       else
