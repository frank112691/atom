--- conflicted
+++ resolved
@@ -64,12 +64,7 @@
     @subscriptions.add @model.observeActiveItem(@activeItemChanged.bind(this))
     @subscriptions.add @model.onDidRemoveItem(@itemRemoved.bind(this))
     @subscriptions.add @model.onDidDestroy(@paneDestroyed.bind(this))
-<<<<<<< HEAD
-    @subscriptions.add @model.observeFlexScale(@flexScaleChanged.bind(this))
-    @__spacePenView.setModel(@model)
-=======
     @__spacePenView.setModel(@model) if Grim.includeDeprecatedAPIs
->>>>>>> ca99ff4c
     this
 
   getModel: -> @model
