{View, $} = require 'space-pen'
React = require 'react-atom-fork'
EditorComponent = require './editor-component'
{defaults} = require 'underscore-plus'

module.exports =
class ReactEditorView extends View
<<<<<<< HEAD
  @content: -> @div class: 'react-wrapper'
=======
  # The `overlayer` class is included for backwards compatibility with
  # context menus. It should be removed in v1.0.0
  @content: -> @div class: 'editor react overlayer'
>>>>>>> 66661f2d

  focusOnAttach: false

  constructor: (@editor, @props) ->
    super

  getEditor: -> @editor

  Object.defineProperty @::, 'lineHeight', get: -> @editor.getLineHeightInPixels()
  Object.defineProperty @::, 'charWidth', get: -> @editor.getDefaultCharWidth()
  Object.defineProperty @::, 'firstRenderedScreenRow', get: -> @component.getRenderedRowRange()[0]
  Object.defineProperty @::, 'lastRenderedScreenRow', get: -> @component.getRenderedRowRange()[1]
  Object.defineProperty @::, 'active', get: -> @is(@getPane().activeView)
  Object.defineProperty @::, 'isFocused', get: -> @component?.state.focused

  scrollTop: (scrollTop) ->
    if scrollTop?
      @editor.setScrollTop(scrollTop)
    else
      @editor.getScrollTop()

  scrollLeft: (scrollLeft) ->
    if scrollLeft?
      @editor.setScrollLeft(scrollLeft)
    else
      @editor.getScrollLeft()

  scrollToScreenPosition: (screenPosition) ->
    @editor.scrollToScreenPosition(screenPosition)

  scrollToBufferPosition: (bufferPosition) ->
    @editor.scrollToBufferPosition(bufferPosition)

  afterAttach: (onDom) ->
    return unless onDom
    return if @attached

    @attached = true
    props = defaults({@editor, parentView: this}, @props)
    @component = React.renderComponent(EditorComponent(props), @element)

    node = @component.getDOMNode()

    @underlayer = $(node).find('.selections').addClass('underlayer')
    @overlayer = $(node).find('.lines').addClass('overlayer')

    @gutter = $(node).find('.gutter')
    @gutter.removeClassFromAllLines = (klass) =>
      @gutter.find('.line-number').removeClass(klass)

    @gutter.getLineNumberElement = (bufferRow) =>
      @gutter.find("[data-buffer-row='#{bufferRow}']")

    @gutter.addClassToLine = (bufferRow, klass) =>
      lines = @gutter.find("[data-buffer-row='#{bufferRow}']")
      lines.addClass(klass)
      lines.length > 0

    @focus() if @focusOnAttach

    @trigger 'editor:attached', [this]

  pixelPositionForBufferPosition: (bufferPosition) ->
    @editor.pixelPositionForBufferPosition(bufferPosition)

  pixelPositionForScreenPosition: (screenPosition) ->
    @editor.pixelPositionForScreenPosition(screenPosition)

  appendToLinesView: (view) ->
    view.css('position', 'absolute')
    view.css('z-index', 1)
    @find('.lines').prepend(view)

  beforeRemove: ->
    React.unmountComponentAtNode(@element)
    @attached = false
    @trigger 'editor:detached', this

  # Public: Split the editor view left.
  splitLeft: ->
    pane = @getPane()
    pane?.splitLeft(pane?.copyActiveItem()).activeView

  # Public: Split the editor view right.
  splitRight: ->
    pane = @getPane()
    pane?.splitRight(pane?.copyActiveItem()).activeView

  # Public: Split the editor view up.
  splitUp: ->
    pane = @getPane()
    pane?.splitUp(pane?.copyActiveItem()).activeView

  # Public: Split the editor view down.
  splitDown: ->
    pane = @getPane()
    pane?.splitDown(pane?.copyActiveItem()).activeView

  getPane: ->
    @closest('.pane').view()

  focus: ->
    if @component?
      @component.onFocus()
    else
      @focusOnAttach = true

  hide: ->
    super
    @component?.hide()

  show: ->
    super
    @component?.show()

  getModel: ->
    @component?.getModel()

  getFirstVisibleScreenRow: ->
    @editor.getVisibleRowRange()[0]

  getLastVisibleScreenRow: ->
    @editor.getVisibleRowRange()[1]

  getFontSize: ->
    @component?.getFontSize()

  setWidthInChars: (widthInChars) ->
    @component.getDOMNode().style.width = (@editor.getDefaultCharWidth() * widthInChars) + 'px'

  getText: ->
    @editor.getText()

  setText: (text) ->
    @editor.setText(text)

  requestDisplayUpdate: -> # No-op shim for find-and-replace

  updateDisplay: -> # No-op shim for package specs<|MERGE_RESOLUTION|>--- conflicted
+++ resolved
@@ -5,13 +5,9 @@
 
 module.exports =
 class ReactEditorView extends View
-<<<<<<< HEAD
-  @content: -> @div class: 'react-wrapper'
-=======
   # The `overlayer` class is included for backwards compatibility with
   # context menus. It should be removed in v1.0.0
   @content: -> @div class: 'editor react overlayer'
->>>>>>> 66661f2d
 
   focusOnAttach: false
 
