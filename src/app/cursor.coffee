Point = require 'point'
Range = require 'range'
EventEmitter = require 'event-emitter'
_ = require 'underscore'

module.exports =
class Cursor
  screenPosition: null
  bufferPosition: null
  goalColumn: null
  visible: true
  needsAutoscroll: null

  constructor: ({@editSession, @marker}) ->
    @updateVisibility()
    @editSession.observeMarker @marker, (e) =>
      @updateVisibility()
      {oldHeadScreenPosition, newHeadScreenPosition} = e
      {oldHeadBufferPosition, newHeadBufferPosition} = e
      {bufferChanged} = e
      return if oldHeadScreenPosition.isEqual(newHeadScreenPosition)

      @needsAutoscroll ?= @isLastCursor() and !bufferChanged

      movedEvent =
        oldBufferPosition: oldHeadBufferPosition
        oldScreenPosition: oldHeadScreenPosition
        newBufferPosition: newHeadBufferPosition
        newScreenPosition: newHeadScreenPosition
        bufferChanged: bufferChanged

      @trigger 'moved', movedEvent
      @editSession.trigger 'cursor-moved', movedEvent
    @needsAutoscroll = true

  destroy: ->
    @destroyed = true
    @editSession.destroyMarker(@marker)
    @editSession.removeCursor(this)
    @trigger 'destroyed'
  # Public: Moves a cursor to a given screen position.
  #
  # position - An {Array} of two numbers: the screen row, and the screen column.
  # options - An object with properties based on {Cursor.changePosition}
  #
  setScreenPosition: (screenPosition, options={}) ->
    @changePosition options, =>
      @editSession.setMarkerHeadScreenPosition(@marker, screenPosition, options)

  # Public: Gets the current screen position.
  #
  # Returns an {Array} of two numbers: the screen row, and the screen column.
  getScreenPosition: ->
    @editSession.getMarkerHeadScreenPosition(@marker)
  # Public: Moves a cursor to a given buffer position.
  #
  # position - An {Array} of two numbers: the screen row, and the screen column.
  # options - An object with properties based on {Cursor.changePosition}
  #
  setBufferPosition: (bufferPosition, options={}) ->
    @changePosition options, =>
      @editSession.setMarkerHeadBufferPosition(@marker, bufferPosition, options)
  # Public: Gets the current buffer position.
  #
  # Returns an {Array} of two numbers: the buffer row, and the buffer column.
  getBufferPosition: ->
    @editSession.getMarkerHeadBufferPosition(@marker)

  changePosition: (options, fn) ->
    @goalColumn = null
    @clearSelection()
    @needsAutoscroll = options.autoscroll ? @isLastCursor()
    unless fn()
      @trigger 'autoscrolled' if @needsAutoscroll

  updateVisibility: ->
    @setVisible(@editSession.isMarkerRangeEmpty(@marker))

  setVisible: (visible) ->
    if @visible != visible
      @visible = visible
      @needsAutoscroll ?= true if @visible and @isLastCursor()
      @trigger 'visibility-changed', @visible

  isVisible: -> @visible

  wordRegExp: ->
    nonWordCharacters = config.get("editor.nonWordCharacters")
    new RegExp("^[\t ]*$|[^\\s#{_.escapeRegExp(nonWordCharacters)}]+|[#{_.escapeRegExp(nonWordCharacters)}]+", "g")

  isLastCursor: ->
    this == @editSession.getCursor()

  isSurroundedByWhitespace: ->
    {row, column} = @getBufferPosition()
    range = [[row, Math.min(0, column - 1)], [row, Math.max(0, column + 1)]]
    /^\s+$/.test @editSession.getTextInBufferRange(range)

  clearAutoscroll: ->
    @needsAutoscroll = null

  clearSelection: ->
    if @selection
      @selection.goalBufferRange = null
      @selection.clear() unless @selection.retainSelection

  getScreenRow: ->
    @getScreenPosition().row

  getScreenColumn: ->
    @getScreenPosition().column

  getBufferRow: ->
    @getBufferPosition().row

  getBufferColumn: ->
    @getBufferPosition().column

  getCurrentBufferLine: ->
    @editSession.lineForBufferRow(@getBufferRow())

  moveUp: (rowCount = 1) ->
    { row, column } = @getScreenPosition()
    column = @goalColumn if @goalColumn?
    @setScreenPosition({row: row - rowCount, column: column})
    @goalColumn = column

  moveDown: (rowCount = 1) ->
    { row, column } = @getScreenPosition()
    column = @goalColumn if @goalColumn?
    @setScreenPosition({row: row + rowCount, column: column})
    @goalColumn = column

  moveLeft: ->
    { row, column } = @getScreenPosition()
    [row, column] = if column > 0 then [row, column - 1] else [row - 1, Infinity]
    @setScreenPosition({row, column})

  moveRight: ->
    { row, column } = @getScreenPosition()
    @setScreenPosition([row, column + 1], skipAtomicTokens: true, wrapBeyondNewlines: true, wrapAtSoftNewlines: true)

  moveToTop: ->
    @setBufferPosition([0,0])

  moveToBottom: ->
    @setBufferPosition(@editSession.getEofBufferPosition())

  moveToBeginningOfLine: ->
    @setBufferPosition([@getBufferRow(), 0])

  moveToFirstCharacterOfLine: ->
    position = @getBufferPosition()
    scanRange = @getCurrentLineBufferRange()
    newPosition = null
    @editSession.scanInBufferRange /^\s*/, scanRange, ({range}) =>
      newPosition = range.end
    return unless newPosition
    newPosition = [position.row, 0] if newPosition.isEqual(position)
    @setBufferPosition(newPosition)

  skipLeadingWhitespace: ->
    position = @getBufferPosition()
    scanRange = @getCurrentLineBufferRange()
    endOfLeadingWhitespace = null
    @editSession.scanInBufferRange /^[ \t]*/, scanRange, ({range}) =>
      endOfLeadingWhitespace = range.end

    @setBufferPosition(endOfLeadingWhitespace) if endOfLeadingWhitespace.isGreaterThan(position)

  moveToEndOfLine: ->
    @setBufferPosition([@getBufferRow(), Infinity])

  moveToBeginningOfWord: ->
    @setBufferPosition(@getBeginningOfCurrentWordBufferPosition())

  moveToEndOfWord: ->
    if position = @getEndOfCurrentWordBufferPosition()
      @setBufferPosition(position)

  moveToBeginningOfNextWord: ->
    if position = @getBeginningOfNextWordBufferPosition()
      @setBufferPosition(position)

  getBeginningOfCurrentWordBufferPosition: (options = {}) ->
    allowPrevious = options.allowPrevious ? true
    currentBufferPosition = @getBufferPosition()
    previousNonBlankRow = @editSession.buffer.previousNonBlankRow(currentBufferPosition.row)
    scanRange = [[previousNonBlankRow, 0], currentBufferPosition]

    beginningOfWordPosition = null
    @editSession.backwardsScanInBufferRange (options.wordRegex ? @wordRegExp()), scanRange, ({range, stop}) =>
      if range.end.isGreaterThanOrEqual(currentBufferPosition) or allowPrevious
        beginningOfWordPosition = range.start
      if not beginningOfWordPosition?.isEqual(currentBufferPosition)
        stop()

    beginningOfWordPosition or currentBufferPosition

  getEndOfCurrentWordBufferPosition: (options = {}) ->
    allowNext = options.allowNext ? true
    currentBufferPosition = @getBufferPosition()
    scanRange = [currentBufferPosition, @editSession.getEofBufferPosition()]

    endOfWordPosition = null
    @editSession.scanInBufferRange (options.wordRegex ? @wordRegExp()), scanRange, ({range, stop}) =>
      if range.start.isLessThanOrEqual(currentBufferPosition) or allowNext
        endOfWordPosition = range.end
      if not endOfWordPosition?.isEqual(currentBufferPosition)
        stop()

<<<<<<< HEAD
    endOfWordPosition or currentBufferPosition
  # Public: Gets the word located under the cursor.
  #
  # options - An object with properties based on {Cursor.getBeginningOfCurrentWordBufferPosition}.
  #
  # Returns a {String}.
=======
    endOfWordPosition ? currentBufferPosition

  getBeginningOfNextWordBufferPosition: (options = {}) ->
    currentBufferPosition = @getBufferPosition()
    start = if @isSurroundedByWhitespace() then currentBufferPosition else @getEndOfCurrentWordBufferPosition()
    scanRange = [start, @editSession.getEofBufferPosition()]

    beginningOfNextWordPosition = null
    @editSession.scanInBufferRange (options.wordRegex ? @wordRegExp()), scanRange, ({range, stop}) =>
      beginningOfNextWordPosition = range.start
      stop()

    beginningOfNextWordPosition or currentBufferPosition

>>>>>>> c9e1f89b
  getCurrentWordBufferRange: (options={}) ->
    startOptions = _.extend(_.clone(options), allowPrevious: false)
    endOptions = _.extend(_.clone(options), allowNext: false)
    new Range(@getBeginningOfCurrentWordBufferPosition(startOptions), @getEndOfCurrentWordBufferPosition(endOptions))

  getCurrentLineBufferRange: (options) ->
    @editSession.bufferRangeForBufferRow(@getBufferRow(), options)

  getCurrentParagraphBufferRange: ->
    row = @getBufferRow()
    return unless /\w/.test(@editSession.lineForBufferRow(row))

    startRow = row
    while startRow > 0
      break unless /\w/.test(@editSession.lineForBufferRow(startRow - 1))
      startRow--

    endRow = row
    lastRow = @editSession.getLastBufferRow()
    while endRow < lastRow
      break unless /\w/.test(@editSession.lineForBufferRow(endRow + 1))
      endRow++

    new Range([startRow, 0], [endRow, @editSession.lineLengthForBufferRow(endRow)])

  getCurrentWordPrefix: ->
    @editSession.getTextInBufferRange([@getBeginningOfCurrentWordBufferPosition(), @getBufferPosition()])

  isAtBeginningOfLine: ->
    @getBufferPosition().column == 0

  getIndentLevel: ->
    if @editSession.softTabs
      @getBufferColumn() / @editSession.getTabLength()
    else
      @getBufferColumn()

  isAtEndOfLine: ->
    @getBufferPosition().isEqual(@getCurrentLineBufferRange().end)

  getScopes: ->
    @editSession.scopesForBufferPosition(@getBufferPosition())

_.extend Cursor.prototype, EventEmitter<|MERGE_RESOLUTION|>--- conflicted
+++ resolved
@@ -209,14 +209,6 @@
       if not endOfWordPosition?.isEqual(currentBufferPosition)
         stop()
 
-<<<<<<< HEAD
-    endOfWordPosition or currentBufferPosition
-  # Public: Gets the word located under the cursor.
-  #
-  # options - An object with properties based on {Cursor.getBeginningOfCurrentWordBufferPosition}.
-  #
-  # Returns a {String}.
-=======
     endOfWordPosition ? currentBufferPosition
 
   getBeginningOfNextWordBufferPosition: (options = {}) ->
@@ -231,7 +223,11 @@
 
     beginningOfNextWordPosition or currentBufferPosition
 
->>>>>>> c9e1f89b
+  # Public: Gets the word located under the cursor.
+  #
+  # options - An object with properties based on {Cursor.getBeginningOfCurrentWordBufferPosition}.
+  #
+  # Returns a {String}.
   getCurrentWordBufferRange: (options={}) ->
     startOptions = _.extend(_.clone(options), allowPrevious: false)
     endOptions = _.extend(_.clone(options), allowNext: false)
