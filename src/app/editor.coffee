--- conflicted
+++ resolved
@@ -209,17 +209,6 @@
       else
         @gutter.addClass('drop-shadow')
 
-<<<<<<< HEAD
-    @on 'attach', (e) =>
-      return if @attached or e.target != this[0]
-      @attached = true
-      @calculateDimensions()
-      @hiddenInput.width(@charWidth)
-      @setMaxLineLength() if @softWrap
-      @focus() if @isFocused
-      @trigger 'editor-open', [this]
-=======
-
   afterAttach: (onDom) ->
     return if @attached or not onDom
     @attached = true
@@ -228,7 +217,6 @@
     @setMaxLineLength() if @softWrap
     @focus() if @isFocused
     @trigger 'editor-open', [this]
->>>>>>> 9c28370c
 
   rootView: ->
     @parents('#root-view').view()
