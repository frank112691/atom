--- conflicted
+++ resolved
@@ -214,11 +214,7 @@
 
     @disposables.add @model.onDidAddCursor(@didAddCursor.bind(this))
     @disposables.add @model.onDidRequestAutoscroll(@requestAutoscroll.bind(this))
-<<<<<<< HEAD
     @disposables.add @model.onDidChangeFirstVisibleScreenRow(@didChangeFirstVisibleScreenRow.bind(this))
-    @observeDecoration(decoration) for decoration in @model.getDecorations()
-=======
->>>>>>> cfd5b7b3
     @observeCursor(cursor) for cursor in @model.getCursors()
     @disposables.add @model.onDidAddGutter(@didAddGutter.bind(this))
     return
