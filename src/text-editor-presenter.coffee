{CompositeDisposable, Disposable, Emitter} = require 'event-kit'
{Point, Range} = require 'text-buffer'
_ = require 'underscore-plus'
Decoration = require './decoration'

module.exports =
class TextEditorPresenter
  toggleCursorBlinkHandle: null
  startBlinkingCursorsAfterDelay: null
  stoppedScrollingTimeoutId: null
  mouseWheelScreenRow: null
  scopedCharacterWidthsChangeCount: 0
  overlayDimensions: {}

  constructor: (params) ->
    {@model, @autoHeight, @explicitHeight, @contentFrameWidth, @scrollTop, @scrollLeft, @boundingClientRect, @windowWidth, @windowHeight, @gutterWidth} = params
    {horizontalScrollbarHeight, verticalScrollbarWidth} = params
    {@lineHeight, @baseCharacterWidth, @backgroundColor, @gutterBackgroundColor, @tileSize} = params
    {@cursorBlinkPeriod, @cursorBlinkResumeDelay, @stoppedScrollingDelay, @focused} = params
    @measuredHorizontalScrollbarHeight = horizontalScrollbarHeight
    @measuredVerticalScrollbarWidth = verticalScrollbarWidth
    @gutterWidth ?= 0
    @tileSize ?= 12

    @disposables = new CompositeDisposable
    @emitter = new Emitter
    @visibleHighlights = {}
    @characterWidthsByScope = {}
    @rangesByDecorationId = {}
    @lineDecorationsByScreenRow = {}
    @lineNumberDecorationsByScreenRow = {}
    @customGutterDecorationsByGutterNameAndScreenRow = {}
    @transferMeasurementsToModel()
    @observeModel()
    @observeConfig()
    @buildState()
    @startBlinkingCursors() if @focused
    @updating = false

  destroy: ->
    @disposables.dispose()

  # Calls your `callback` when some changes in the model occurred and the current state has been updated.
  onDidUpdateState: (callback) ->
    @emitter.on 'did-update-state', callback

  emitDidUpdateState: ->
    @emitter.emit "did-update-state" if @isBatching()

  transferMeasurementsToModel: ->
    @model.setHeight(@explicitHeight) if @explicitHeight?
    @model.setWidth(@contentFrameWidth) if @contentFrameWidth?
    @model.setLineHeightInPixels(@lineHeight) if @lineHeight?
    @model.setDefaultCharWidth(@baseCharacterWidth) if @baseCharacterWidth?
    @model.setScrollTop(@scrollTop) if @scrollTop?
    @model.setScrollLeft(@scrollLeft) if @scrollLeft?
    @model.setVerticalScrollbarWidth(@measuredVerticalScrollbarWidth) if @measuredVerticalScrollbarWidth?
    @model.setHorizontalScrollbarHeight(@measuredHorizontalScrollbarHeight) if @measuredHorizontalScrollbarHeight?

  # Private: Determines whether {TextEditorPresenter} is currently batching changes.
  # Returns a {Boolean}, `true` if is collecting changes, `false` if is applying them.
  isBatching: ->
    @updating is false

  # Public: Gets this presenter's state, updating it just in time before returning from this function.
  # Returns a state {Object}, useful for rendering to screen.
  getState: ->
    @updating = true

    @updateContentDimensions()
    @updateScrollbarDimensions()
    @updateStartRow()
    @updateEndRow()

    @updateFocusedState() if @shouldUpdateFocusedState
    @updateHeightState() if @shouldUpdateHeightState
    @updateVerticalScrollState() if @shouldUpdateVerticalScrollState
    @updateHorizontalScrollState() if @shouldUpdateHorizontalScrollState
    @updateScrollbarsState() if @shouldUpdateScrollbarsState
    @updateHiddenInputState() if @shouldUpdateHiddenInputState
    @updateContentState() if @shouldUpdateContentState
    @updateDecorations() if @shouldUpdateDecorations
    @updateTilesState() if @shouldUpdateLinesState or @shouldUpdateLineNumbersState
    @updateCursorsState() if @shouldUpdateCursorsState
    @updateOverlaysState() if @shouldUpdateOverlaysState
    @updateLineNumberGutterState() if @shouldUpdateLineNumberGutterState
    @updateGutterOrderState() if @shouldUpdateGutterOrderState
    @updateCustomGutterDecorationState() if @shouldUpdateCustomGutterDecorationState
    @updating = false

    @resetTrackedUpdates()

    @state

  resetTrackedUpdates: ->
    @shouldUpdateFocusedState = false
    @shouldUpdateHeightState = false
    @shouldUpdateVerticalScrollState = false
    @shouldUpdateHorizontalScrollState = false
    @shouldUpdateScrollbarsState = false
    @shouldUpdateHiddenInputState = false
    @shouldUpdateContentState = false
    @shouldUpdateDecorations = false
    @shouldUpdateLinesState = false
    @shouldUpdateCursorsState = false
    @shouldUpdateOverlaysState = false
    @shouldUpdateLineNumberGutterState = false
    @shouldUpdateLineNumbersState = false
    @shouldUpdateGutterOrderState = false
    @shouldUpdateCustomGutterDecorationState = false

  observeModel: ->
    @disposables.add @model.onDidChange =>
      @updateContentDimensions()
      @updateEndRow()
      @shouldUpdateHeightState = true
      @shouldUpdateVerticalScrollState = true
      @shouldUpdateHorizontalScrollState = true
      @shouldUpdateScrollbarsState = true
      @shouldUpdateContentState = true
      @shouldUpdateDecorations = true
      @shouldUpdateCursorsState = true
      @shouldUpdateLinesState = true
      @shouldUpdateLineNumberGutterState = true
      @shouldUpdateLineNumbersState = true
      @shouldUpdateGutterOrderState = true
      @shouldUpdateCustomGutterDecorationState = true
      @emitDidUpdateState()

    @model.onDidUpdateMarkers =>
      @shouldUpdateLinesState = true
      @shouldUpdateLineNumbersState = true
      @shouldUpdateDecorations = true
      @shouldUpdateOverlaysState = true
      @shouldUpdateCustomGutterDecorationState = true
      @emitDidUpdateState()

    @disposables.add @model.onDidChangeGrammar(@didChangeGrammar.bind(this))
    @disposables.add @model.onDidChangePlaceholderText =>
      @shouldUpdateContentState = true
      @emitDidUpdateState()

    @disposables.add @model.onDidChangeMini =>
      @shouldUpdateScrollbarsState = true
      @shouldUpdateContentState = true
      @shouldUpdateDecorations = true
      @shouldUpdateLinesState = true
      @shouldUpdateLineNumberGutterState = true
      @shouldUpdateLineNumbersState = true
      @shouldUpdateGutterOrderState = true
      @shouldUpdateCustomGutterDecorationState = true
      @updateScrollbarDimensions()
      @updateCommonGutterState()
      @emitDidUpdateState()

    @disposables.add @model.onDidChangeLineNumberGutterVisible =>
      @shouldUpdateLineNumberGutterState = true
      @shouldUpdateGutterOrderState = true
      @updateCommonGutterState()
      @emitDidUpdateState()

    @disposables.add @model.onDidAddDecoration(@didAddDecoration.bind(this))
    @disposables.add @model.onDidAddCursor(@didAddCursor.bind(this))
    @disposables.add @model.onDidChangeScrollTop(@setScrollTop.bind(this))
    @disposables.add @model.onDidChangeScrollLeft(@setScrollLeft.bind(this))
    @observeDecoration(decoration) for decoration in @model.getDecorations()
    @observeCursor(cursor) for cursor in @model.getCursors()
    @disposables.add @model.onDidAddGutter(@didAddGutter.bind(this))
    return

  observeConfig: ->
    configParams = {scope: @model.getRootScopeDescriptor()}

    @scrollPastEnd = atom.config.get('editor.scrollPastEnd', configParams)
    @showLineNumbers = atom.config.get('editor.showLineNumbers', configParams)
    @showIndentGuide = atom.config.get('editor.showIndentGuide', configParams)

    if @configDisposables?
      @configDisposables?.dispose()
      @disposables.remove(@configDisposables)

    @configDisposables = new CompositeDisposable
    @disposables.add(@configDisposables)

    @configDisposables.add atom.config.onDidChange 'editor.showIndentGuide', configParams, ({newValue}) =>
      @showIndentGuide = newValue
      @shouldUpdateContentState = true

      @emitDidUpdateState()
    @configDisposables.add atom.config.onDidChange 'editor.scrollPastEnd', configParams, ({newValue}) =>
      @scrollPastEnd = newValue
      @shouldUpdateVerticalScrollState = true
      @shouldUpdateScrollbarsState = true
      @updateScrollHeight()

      @emitDidUpdateState()
    @configDisposables.add atom.config.onDidChange 'editor.showLineNumbers', configParams, ({newValue}) =>
      @showLineNumbers = newValue
      @shouldUpdateLineNumberGutterState = true
      @shouldUpdateGutterOrderState = true
      @updateCommonGutterState()

      @emitDidUpdateState()

  didChangeGrammar: ->
    @observeConfig()
    @shouldUpdateContentState = true
    @shouldUpdateLineNumberGutterState = true
    @shouldUpdateGutterOrderState = true
    @updateCommonGutterState()

    @emitDidUpdateState()

  buildState: ->
    @state =
      horizontalScrollbar: {}
      verticalScrollbar: {}
      hiddenInput: {}
      content:
        scrollingVertically: false
        cursorsVisible: false
        tiles: {}
        highlights: {}
        overlays: {}
      gutters: []
    # Shared state that is copied into ``@state.gutters`.
    @sharedGutterStyles = {}
    @customGutterDecorations = {}
    @lineNumberGutter =
      tiles: {}

    @updateState()

  updateState: ->
    @shouldUpdateLinesState = true
    @shouldUpdateLineNumbersState = true

    @updateContentDimensions()
    @updateScrollbarDimensions()
    @updateStartRow()
    @updateEndRow()

    @updateFocusedState()
    @updateHeightState()
    @updateVerticalScrollState()
    @updateHorizontalScrollState()
    @updateScrollbarsState()
    @updateHiddenInputState()
    @updateContentState()
    @updateDecorations()
    @updateTilesState()
    @updateCursorsState()
    @updateOverlaysState()
    @updateLineNumberGutterState()
    @updateCommonGutterState()
    @updateGutterOrderState()
    @updateCustomGutterDecorationState()

    @resetTrackedUpdates()

  updateFocusedState: ->
    @state.focused = @focused

  updateHeightState: ->
    if @autoHeight
      @state.height = @contentHeight
    else
      @state.height = null

  updateVerticalScrollState: ->
    @state.content.scrollHeight = @scrollHeight
    @sharedGutterStyles.scrollHeight = @scrollHeight
    @state.verticalScrollbar.scrollHeight = @scrollHeight

    @state.content.scrollTop = @scrollTop
    @sharedGutterStyles.scrollTop = @scrollTop
    @state.verticalScrollbar.scrollTop = @scrollTop

  updateHorizontalScrollState: ->
    @state.content.scrollWidth = @scrollWidth
    @state.horizontalScrollbar.scrollWidth = @scrollWidth

    @state.content.scrollLeft = @scrollLeft
    @state.horizontalScrollbar.scrollLeft = @scrollLeft

  updateScrollbarsState: ->
    @state.horizontalScrollbar.visible = @horizontalScrollbarHeight > 0
    @state.horizontalScrollbar.height = @measuredHorizontalScrollbarHeight
    @state.horizontalScrollbar.right = @verticalScrollbarWidth

    @state.verticalScrollbar.visible = @verticalScrollbarWidth > 0
    @state.verticalScrollbar.width = @measuredVerticalScrollbarWidth
    @state.verticalScrollbar.bottom = @horizontalScrollbarHeight

  updateHiddenInputState: ->
    return unless lastCursor = @model.getLastCursor()

    {top, left, height, width} = @pixelRectForScreenRange(lastCursor.getScreenRange())

    if @focused
      @state.hiddenInput.top = Math.max(Math.min(top, @clientHeight - height), 0)
      @state.hiddenInput.left = Math.max(Math.min(left, @clientWidth - width), 0)
    else
      @state.hiddenInput.top = 0
      @state.hiddenInput.left = 0

    @state.hiddenInput.height = height
    @state.hiddenInput.width = Math.max(width, 2)

  updateContentState: ->
    @state.content.width = Math.max(@contentWidth + @verticalScrollbarWidth, @contentFrameWidth)
    @state.content.scrollWidth = @scrollWidth
    @state.content.scrollLeft = @scrollLeft
    @state.content.indentGuidesVisible = not @model.isMini() and @showIndentGuide
    @state.content.backgroundColor = if @model.isMini() then null else @backgroundColor
    @state.content.placeholderText = if @model.isEmpty() then @model.getPlaceholderText() else null

  tileForRow: (row) ->
    row - (row % @tileSize)

  getStartTileRow: ->
    Math.max(0, @tileForRow(@startRow))

  getEndTileRow: ->
    Math.min(
      @tileForRow(@model.getScreenLineCount()), @tileForRow(@endRow)
    )

  updateTilesState: ->
    return unless @startRow? and @endRow? and @lineHeight?

    visibleTiles = {}
    for startRow in [@getStartTileRow()..@getEndTileRow()] by @tileSize
      endRow = Math.min(@model.getScreenLineCount(), startRow + @tileSize)

      tile = @state.content.tiles[startRow] ?= {}
      tile.top = startRow * @lineHeight - @scrollTop
      tile.left = -@scrollLeft
      tile.height = @tileSize * @lineHeight
      tile.display = "block"
      tile.highlights ?= {}

      gutterTile = @lineNumberGutter.tiles[startRow] ?= {}
      gutterTile.top = startRow * @lineHeight - @scrollTop
      gutterTile.left = -@scrollLeft
      gutterTile.height = @tileSize * @lineHeight
      gutterTile.display = "block"

      @updateLinesState(tile, startRow, endRow) if @shouldUpdateLinesState
      @updateLineNumbersState(gutterTile, startRow, endRow) if @shouldUpdateLineNumbersState

      visibleTiles[startRow] = true

    if @mouseWheelScreenRow? and @model.tokenizedLineForScreenRow(@mouseWheelScreenRow)?
      mouseWheelTile = @tileForRow(@mouseWheelScreenRow)

      unless visibleTiles[mouseWheelTile]?
        @lineNumberGutter.tiles[mouseWheelTile].display = "none"
        @state.content.tiles[mouseWheelTile].display = "none"
        visibleTiles[mouseWheelTile] = true

    for id, tile of @state.content.tiles
      continue if visibleTiles.hasOwnProperty(id)

      delete @state.content.tiles[id]
      delete @lineNumberGutter.tiles[id]

  updateLinesState: (tileState, startRow, endRow) ->
    tileState.lines ?= {}
    visibleLineIds = {}
    row = startRow
    while row < endRow
      line = @model.tokenizedLineForScreenRow(row)
      unless line?
        throw new Error("No line exists for row #{row}. Last screen row: #{@model.getLastScreenRow()}")

      visibleLineIds[line.id] = true
      if tileState.lines.hasOwnProperty(line.id)
        lineState = tileState.lines[line.id]
        lineState.screenRow = row
        lineState.top = (row - startRow) * @lineHeight
        lineState.decorationClasses = @lineDecorationClassesForRow(row)
      else
        tileState.lines[line.id] =
          screenRow: row
          text: line.text
          openScopes: line.openScopes
          tags: line.tags
          specialTokens: line.specialTokens
          firstNonWhitespaceIndex: line.firstNonWhitespaceIndex
          firstTrailingWhitespaceIndex: line.firstTrailingWhitespaceIndex
          invisibles: line.invisibles
          endOfLineInvisibles: line.endOfLineInvisibles
          isOnlyWhitespace: line.isOnlyWhitespace()
          indentLevel: line.indentLevel
          tabLength: line.tabLength
          fold: line.fold
          top: (row - startRow) * @lineHeight
          decorationClasses: @lineDecorationClassesForRow(row)
      row++

    for id, line of tileState.lines
      delete tileState.lines[id] unless visibleLineIds.hasOwnProperty(id)
    return

  updateCursorsState: ->
    @state.content.cursors = {}
    @updateCursorState(cursor) for cursor in @model.cursors # using property directly to avoid allocation
    return

  updateCursorState: (cursor, destroyOnly = false) ->
    delete @state.content.cursors[cursor.id]

    return if destroyOnly
    return unless @startRow? and @endRow? and @hasPixelRectRequirements() and @baseCharacterWidth?
    return unless cursor.isVisible() and @startRow <= cursor.getScreenRow() < @endRow

    pixelRect = @pixelRectForScreenRange(cursor.getScreenRange())
    pixelRect.width = @baseCharacterWidth if pixelRect.width is 0
    @state.content.cursors[cursor.id] = pixelRect

    @emitDidUpdateState()

  updateOverlaysState: ->
    return unless @hasOverlayPositionRequirements()

    visibleDecorationIds = {}

    for decoration in @model.getOverlayDecorations()
      continue unless decoration.getMarker().isValid()

      {item, position} = decoration.getProperties()
      if position is 'tail'
        screenPosition = decoration.getMarker().getTailScreenPosition()
      else
        screenPosition = decoration.getMarker().getHeadScreenPosition()

      pixelPosition = @pixelPositionForScreenPosition(screenPosition, true)

      top = pixelPosition.top + @lineHeight
      left = pixelPosition.left + @gutterWidth

      if overlayDimensions = @overlayDimensions[decoration.id]
        {itemWidth, itemHeight, contentMargin} = overlayDimensions

        rightDiff = left + @boundingClientRect.left + itemWidth + contentMargin - @windowWidth
        left -= rightDiff if rightDiff > 0

        leftDiff = left + @boundingClientRect.left + contentMargin
        left -= leftDiff if leftDiff < 0

        if top + @boundingClientRect.top + itemHeight > @windowHeight and top - (itemHeight + @lineHeight) >= 0
          top -= itemHeight + @lineHeight

      pixelPosition.top = top
      pixelPosition.left = left

      @state.content.overlays[decoration.id] ?= {item}
      @state.content.overlays[decoration.id].pixelPosition = pixelPosition
      visibleDecorationIds[decoration.id] = true

    for id of @state.content.overlays
      delete @state.content.overlays[id] unless visibleDecorationIds[id]

    for id of @overlayDimensions
      delete @overlayDimensions[id] unless visibleDecorationIds[id]

    return

  updateLineNumberGutterState: ->
    @lineNumberGutter.maxLineNumberDigits = @model.getLineCount().toString().length

  updateCommonGutterState: ->
    @sharedGutterStyles.backgroundColor = if @gutterBackgroundColor isnt "rgba(0, 0, 0, 0)"
      @gutterBackgroundColor
    else
      @backgroundColor

  didAddGutter: (gutter) ->
    gutterDisposables = new CompositeDisposable
    gutterDisposables.add gutter.onDidChangeVisible =>
      @shouldUpdateGutterOrderState = true
      @shouldUpdateCustomGutterDecorationState = true

      @emitDidUpdateState()
    gutterDisposables.add gutter.onDidDestroy =>
      @disposables.remove(gutterDisposables)
      gutterDisposables.dispose()
      @shouldUpdateGutterOrderState = true

      @emitDidUpdateState()
      # It is not necessary to @updateCustomGutterDecorationState here.
      # The destroyed gutter will be removed from the list of gutters in @state,
      # and thus will be removed from the DOM.
    @disposables.add(gutterDisposables)
    @shouldUpdateGutterOrderState = true
    @shouldUpdateCustomGutterDecorationState = true

    @emitDidUpdateState()

  updateGutterOrderState: ->
    @state.gutters = []
    if @model.isMini()
      return
    for gutter in @model.getGutters()
      isVisible = @gutterIsVisible(gutter)
      if gutter.name is 'line-number'
        content = @lineNumberGutter
      else
        @customGutterDecorations[gutter.name] ?= {}
        content = @customGutterDecorations[gutter.name]
      @state.gutters.push({
        gutter,
        visible: isVisible,
        styles: @sharedGutterStyles,
        content,
      })

  # Updates the decoration state for the gutter with the given gutterName.
  # @customGutterDecorations is an {Object}, with the form:
  #   * gutterName : {
  #     decoration.id : {
  #       top: # of pixels from top
  #       height: # of pixels height of this decoration
  #       item (optional): HTMLElement or space-pen View
  #       class (optional): {String} class
  #     }
  #   }
  updateCustomGutterDecorationState: ->
    return unless @startRow? and @endRow? and @lineHeight?

    if @model.isMini()
      # Mini editors have no gutter decorations.
      # We clear instead of reassigning to preserve the reference.
      @clearAllCustomGutterDecorations()

    for gutter in @model.getGutters()
      gutterName = gutter.name
      gutterDecorations = @customGutterDecorations[gutterName]
      if gutterDecorations
        # Clear the gutter decorations; they are rebuilt.
        # We clear instead of reassigning to preserve the reference.
        @clearDecorationsForCustomGutterName(gutterName)
      else
        @customGutterDecorations[gutterName] = {}
      return if not @gutterIsVisible(gutter)

      relevantDecorations = @customGutterDecorationsInRange(gutterName, @startRow, @endRow - 1)
      relevantDecorations.forEach (decoration) =>
        decorationRange = decoration.getMarker().getScreenRange()
        @customGutterDecorations[gutterName][decoration.id] =
          top: @lineHeight * decorationRange.start.row
          height: @lineHeight * decorationRange.getRowCount()
          item: decoration.getProperties().item
          class: decoration.getProperties().class

  clearAllCustomGutterDecorations: ->
    allGutterNames = Object.keys(@customGutterDecorations)
    for gutterName in allGutterNames
      @clearDecorationsForCustomGutterName(gutterName)

  clearDecorationsForCustomGutterName: (gutterName) ->
    gutterDecorations = @customGutterDecorations[gutterName]
    if gutterDecorations
      allDecorationIds = Object.keys(gutterDecorations)
      for decorationId in allDecorationIds
        delete gutterDecorations[decorationId]

  gutterIsVisible: (gutterModel) ->
    isVisible = gutterModel.isVisible()
    if gutterModel.name is 'line-number'
      isVisible = isVisible and @showLineNumbers
    isVisible

  updateLineNumbersState: (tileState, startRow, endRow) ->
    tileState.lineNumbers ?= {}
    visibleLineNumberIds = {}

    if startRow > 0
      rowBeforeStartRow = startRow - 1
      lastBufferRow = @model.bufferRowForScreenRow(rowBeforeStartRow)
      wrapCount = rowBeforeStartRow - @model.screenRowForBufferRow(lastBufferRow)
    else
      lastBufferRow = null
      wrapCount = 0

    if endRow > startRow
      for bufferRow, i in @model.bufferRowsForScreenRows(startRow, endRow - 1)
        if bufferRow is lastBufferRow
          wrapCount++
          id = bufferRow + '-' + wrapCount
          softWrapped = true
        else
          id = bufferRow
          wrapCount = 0
          lastBufferRow = bufferRow
          softWrapped = false

        screenRow = startRow + i
        top = (screenRow - startRow) * @lineHeight
        decorationClasses = @lineNumberDecorationClassesForRow(screenRow)
        foldable = @model.isFoldableAtScreenRow(screenRow)

        tileState.lineNumbers[id] = {screenRow, bufferRow, softWrapped, top, decorationClasses, foldable}
        visibleLineNumberIds[id] = true

    for id of tileState.lineNumbers
      delete tileState.lineNumbers[id] unless visibleLineNumberIds[id]

    return

  updateStartRow: ->
    return unless @scrollTop? and @lineHeight?

    startRow = Math.floor(@scrollTop / @lineHeight)
    @startRow = Math.max(0, startRow)

  updateEndRow: ->
    return unless @scrollTop? and @lineHeight? and @height?

    startRow = Math.max(0, Math.floor(@scrollTop / @lineHeight))
    visibleLinesCount = Math.ceil(@height / @lineHeight) + 1
    endRow = startRow + visibleLinesCount
    @endRow = Math.min(@model.getScreenLineCount(), endRow)

  updateScrollWidth: ->
    return unless @contentWidth? and @clientWidth?

    scrollWidth = Math.max(@contentWidth, @clientWidth)
    unless @scrollWidth is scrollWidth
      @scrollWidth = scrollWidth
      @updateScrollLeft()

  updateScrollHeight: ->
    return unless @contentHeight? and @clientHeight?

    contentHeight = @contentHeight
    if @scrollPastEnd
      extraScrollHeight = @clientHeight - (@lineHeight * 3)
      contentHeight += extraScrollHeight if extraScrollHeight > 0
    scrollHeight = Math.max(contentHeight, @height)

    unless @scrollHeight is scrollHeight
      @scrollHeight = scrollHeight
      @updateScrollTop()

  updateContentDimensions: ->
    if @lineHeight?
      oldContentHeight = @contentHeight
      @contentHeight = @lineHeight * @model.getScreenLineCount()

    if @baseCharacterWidth?
      oldContentWidth = @contentWidth
      clip = @model.tokenizedLineForScreenRow(@model.getLongestScreenRow())?.isSoftWrapped()
      @contentWidth = @pixelPositionForScreenPosition([@model.getLongestScreenRow(), @model.getMaxScreenLineLength()], clip).left
      @contentWidth += @scrollLeft
      @contentWidth += 1 unless @model.isSoftWrapped() # account for cursor width

    if @contentHeight isnt oldContentHeight
      @updateHeight()
      @updateScrollbarDimensions()
      @updateScrollHeight()

    if @contentWidth isnt oldContentWidth
      @updateScrollbarDimensions()
      @updateScrollWidth()

  updateClientHeight: ->
    return unless @height? and @horizontalScrollbarHeight?

    clientHeight = @height - @horizontalScrollbarHeight
    unless @clientHeight is clientHeight
      @clientHeight = clientHeight
      @updateScrollHeight()
      @updateScrollTop()

  updateClientWidth: ->
    return unless @contentFrameWidth? and @verticalScrollbarWidth?

    clientWidth = @contentFrameWidth - @verticalScrollbarWidth
    unless @clientWidth is clientWidth
      @clientWidth = clientWidth
      @updateScrollWidth()
      @updateScrollLeft()

  updateScrollTop: ->
    scrollTop = @constrainScrollTop(@scrollTop)
    unless @scrollTop is scrollTop
      @scrollTop = scrollTop
      @updateStartRow()
      @updateEndRow()

  constrainScrollTop: (scrollTop) ->
    return scrollTop unless scrollTop? and @scrollHeight? and @clientHeight?
    Math.max(0, Math.min(scrollTop, @scrollHeight - @clientHeight))

  updateScrollLeft: ->
    @scrollLeft = @constrainScrollLeft(@scrollLeft)

  constrainScrollLeft: (scrollLeft) ->
    return scrollLeft unless scrollLeft? and @scrollWidth? and @clientWidth?
    Math.max(0, Math.min(scrollLeft, @scrollWidth - @clientWidth))

  updateScrollbarDimensions: ->
    return unless @contentFrameWidth? and @height?
    return unless @measuredVerticalScrollbarWidth? and @measuredHorizontalScrollbarHeight?
    return unless @contentWidth? and @contentHeight?

    clientWidthWithoutVerticalScrollbar = @contentFrameWidth
    clientWidthWithVerticalScrollbar = clientWidthWithoutVerticalScrollbar - @measuredVerticalScrollbarWidth
    clientHeightWithoutHorizontalScrollbar = @height
    clientHeightWithHorizontalScrollbar = clientHeightWithoutHorizontalScrollbar - @measuredHorizontalScrollbarHeight

    horizontalScrollbarVisible =
      not @model.isMini() and
        (@contentWidth > clientWidthWithoutVerticalScrollbar or
         @contentWidth > clientWidthWithVerticalScrollbar and @contentHeight > clientHeightWithoutHorizontalScrollbar)

    verticalScrollbarVisible =
      not @model.isMini() and
        (@contentHeight > clientHeightWithoutHorizontalScrollbar or
         @contentHeight > clientHeightWithHorizontalScrollbar and @contentWidth > clientWidthWithoutVerticalScrollbar)

    horizontalScrollbarHeight =
      if horizontalScrollbarVisible
        @measuredHorizontalScrollbarHeight
      else
        0

    verticalScrollbarWidth =
      if verticalScrollbarVisible
        @measuredVerticalScrollbarWidth
      else
        0

    unless @horizontalScrollbarHeight is horizontalScrollbarHeight
      @horizontalScrollbarHeight = horizontalScrollbarHeight
      @updateClientHeight()

    unless @verticalScrollbarWidth is verticalScrollbarWidth
      @verticalScrollbarWidth = verticalScrollbarWidth
      @updateClientWidth()

  lineDecorationClassesForRow: (row) ->
    return null if @model.isMini()

    decorationClasses = null
    for id, decoration of @lineDecorationsByScreenRow[row]
      decorationClasses ?= []
      decorationClasses.push(decoration.getProperties().class)
    decorationClasses

  lineNumberDecorationClassesForRow: (row) ->
    return null if @model.isMini()

    decorationClasses = null
    for id, decoration of @lineNumberDecorationsByScreenRow[row]
      decorationClasses ?= []
      decorationClasses.push(decoration.getProperties().class)
    decorationClasses

  # Returns a {Set} of {Decoration}s on the given custom gutter from startRow to endRow (inclusive).
  customGutterDecorationsInRange: (gutterName, startRow, endRow) ->
    decorations = new Set

    return decorations if @model.isMini() or gutterName is 'line-number' or
      not @customGutterDecorationsByGutterNameAndScreenRow[gutterName]

    for screenRow in [@startRow..@endRow - 1]
      for id, decoration of @customGutterDecorationsByGutterNameAndScreenRow[gutterName][screenRow]
        decorations.add(decoration)
    decorations

  getCursorBlinkPeriod: -> @cursorBlinkPeriod

  getCursorBlinkResumeDelay: -> @cursorBlinkResumeDelay

  setFocused: (focused) ->
    unless @focused is focused
      @focused = focused
      if @focused
        @startBlinkingCursors()
      else
        @stopBlinkingCursors(false)
      @shouldUpdateFocusedState = true
      @shouldUpdateHiddenInputState = true

      @emitDidUpdateState()

  setScrollTop: (scrollTop) ->
    scrollTop = @constrainScrollTop(scrollTop)

    unless @scrollTop is scrollTop or Number.isNaN(scrollTop)
      @scrollTop = scrollTop
      @model.setScrollTop(scrollTop)
      @updateStartRow()
      @updateEndRow()
      @didStartScrolling()
      @shouldUpdateVerticalScrollState = true
      @shouldUpdateHiddenInputState = true
      @shouldUpdateDecorations = true
      @shouldUpdateLinesState = true
      @shouldUpdateCursorsState = true
      @shouldUpdateLineNumbersState = true
      @shouldUpdateCustomGutterDecorationState = true
      @shouldUpdateOverlaysState = true

      @emitDidUpdateState()

  getScrollTop: ->
    @scrollTop

  didStartScrolling: ->
    if @stoppedScrollingTimeoutId?
      clearTimeout(@stoppedScrollingTimeoutId)
      @stoppedScrollingTimeoutId = null
    @stoppedScrollingTimeoutId = setTimeout(@didStopScrolling.bind(this), @stoppedScrollingDelay)
    @state.content.scrollingVertically = true
    @emitDidUpdateState()

  didStopScrolling: ->
    @state.content.scrollingVertically = false
    if @mouseWheelScreenRow?
      @mouseWheelScreenRow = null
      @shouldUpdateLinesState = true
      @shouldUpdateLineNumbersState = true
      @shouldUpdateCustomGutterDecorationState = true

    @emitDidUpdateState()

  setScrollLeft: (scrollLeft) ->
    scrollLeft = @constrainScrollLeft(scrollLeft)
    unless @scrollLeft is scrollLeft or Number.isNaN(scrollLeft)
      oldScrollLeft = @scrollLeft
      @scrollLeft = scrollLeft
      @model.setScrollLeft(scrollLeft)
      @shouldUpdateHorizontalScrollState = true
      @shouldUpdateHiddenInputState = true
      @shouldUpdateCursorsState = true
      @shouldUpdateOverlaysState = true
      @shouldUpdateDecorations = true
      @shouldUpdateLinesState = true

      @emitDidUpdateState()

  getScrollLeft: ->
    @scrollLeft

  setHorizontalScrollbarHeight: (horizontalScrollbarHeight) ->
    unless @measuredHorizontalScrollbarHeight is horizontalScrollbarHeight
      oldHorizontalScrollbarHeight = @measuredHorizontalScrollbarHeight
      @measuredHorizontalScrollbarHeight = horizontalScrollbarHeight
      @model.setHorizontalScrollbarHeight(horizontalScrollbarHeight)
      @updateScrollbarDimensions()
      @shouldUpdateScrollbarsState = true
      @shouldUpdateVerticalScrollState = true
      @shouldUpdateHorizontalScrollState = true
      @shouldUpdateCursorsState = true unless oldHorizontalScrollbarHeight?

      @emitDidUpdateState()

  setVerticalScrollbarWidth: (verticalScrollbarWidth) ->
    unless @measuredVerticalScrollbarWidth is verticalScrollbarWidth
      oldVerticalScrollbarWidth = @measuredVerticalScrollbarWidth
      @measuredVerticalScrollbarWidth = verticalScrollbarWidth
      @model.setVerticalScrollbarWidth(verticalScrollbarWidth)
      @updateScrollbarDimensions()
      @shouldUpdateScrollbarsState = true
      @shouldUpdateVerticalScrollState = true
      @shouldUpdateHorizontalScrollState = true
      @shouldUpdateCursorsState = true unless oldVerticalScrollbarWidth?

      @emitDidUpdateState()

  setAutoHeight: (autoHeight) ->
    unless @autoHeight is autoHeight
      @autoHeight = autoHeight
      @shouldUpdateHeightState = true

      @emitDidUpdateState()

  setExplicitHeight: (explicitHeight) ->
    unless @explicitHeight is explicitHeight
      @explicitHeight = explicitHeight
      @model.setHeight(explicitHeight)
      @updateHeight()
      @shouldUpdateVerticalScrollState = true
      @shouldUpdateScrollbarsState = true
      @shouldUpdateDecorations = true
      @shouldUpdateLinesState = true
      @shouldUpdateCursorsState = true
      @shouldUpdateLineNumbersState = true
      @shouldUpdateCustomGutterDecorationState = true

      @emitDidUpdateState()

  updateHeight: ->
    height = @explicitHeight ? @contentHeight
    unless @height is height
      @height = height
      @updateScrollbarDimensions()
      @updateClientHeight()
      @updateScrollHeight()
      @updateEndRow()

  setContentFrameWidth: (contentFrameWidth) ->
    unless @contentFrameWidth is contentFrameWidth
      oldContentFrameWidth = @contentFrameWidth
      @contentFrameWidth = contentFrameWidth
      @model.setWidth(contentFrameWidth)
      @updateScrollbarDimensions()
      @updateClientWidth()
      @shouldUpdateVerticalScrollState = true
      @shouldUpdateHorizontalScrollState = true
      @shouldUpdateScrollbarsState = true
      @shouldUpdateContentState = true
      @shouldUpdateDecorations = true
      @shouldUpdateLinesState = true
      @shouldUpdateCursorsState = true unless oldContentFrameWidth?

      @emitDidUpdateState()

  setBoundingClientRect: (boundingClientRect) ->
    unless @clientRectsEqual(@boundingClientRect, boundingClientRect)
      @boundingClientRect = boundingClientRect
      @shouldUpdateOverlaysState = true

      @emitDidUpdateState()

  clientRectsEqual: (clientRectA, clientRectB) ->
    clientRectA? and clientRectB? and
      clientRectA.top is clientRectB.top and
      clientRectA.left is clientRectB.left and
      clientRectA.width is clientRectB.width and
      clientRectA.height is clientRectB.height

  setWindowSize: (width, height) ->
    if @windowWidth isnt width or @windowHeight isnt height
      @windowWidth = width
      @windowHeight = height
      @shouldUpdateOverlaysState = true

      @emitDidUpdateState()

  setBackgroundColor: (backgroundColor) ->
    unless @backgroundColor is backgroundColor
      @backgroundColor = backgroundColor
      @shouldUpdateContentState = true
      @shouldUpdateLineNumberGutterState = true
      @updateCommonGutterState()
      @shouldUpdateGutterOrderState = true

      @emitDidUpdateState()

  setGutterBackgroundColor: (gutterBackgroundColor) ->
    unless @gutterBackgroundColor is gutterBackgroundColor
      @gutterBackgroundColor = gutterBackgroundColor
      @shouldUpdateLineNumberGutterState = true
      @updateCommonGutterState()
      @shouldUpdateGutterOrderState = true

      @emitDidUpdateState()

  setGutterWidth: (gutterWidth) ->
    if @gutterWidth isnt gutterWidth
      @gutterWidth = gutterWidth
      @updateOverlaysState()

  setLineHeight: (lineHeight) ->
    unless @lineHeight is lineHeight
      @lineHeight = lineHeight
      @model.setLineHeightInPixels(lineHeight)
      @updateContentDimensions()
      @updateScrollHeight()
      @updateHeight()
      @updateStartRow()
      @updateEndRow()
      @shouldUpdateHeightState = true
      @shouldUpdateHorizontalScrollState = true
      @shouldUpdateVerticalScrollState = true
      @shouldUpdateScrollbarsState = true
      @shouldUpdateHiddenInputState = true
      @shouldUpdateDecorations = true
      @shouldUpdateLinesState = true
      @shouldUpdateCursorsState = true
      @shouldUpdateLineNumbersState = true
      @shouldUpdateCustomGutterDecorationState = true
      @shouldUpdateOverlaysState = true

      @emitDidUpdateState()

  setMouseWheelScreenRow: (screenRow) ->
    if @mouseWheelScreenRow isnt screenRow
      @mouseWheelScreenRow = screenRow
      @didStartScrolling()

  setBaseCharacterWidth: (baseCharacterWidth) ->
    unless @baseCharacterWidth is baseCharacterWidth
      @baseCharacterWidth = baseCharacterWidth
      @model.setDefaultCharWidth(baseCharacterWidth)
      @characterWidthsChanged()

  getScopedCharacterWidth: (scopeNames, char) ->
    @getScopedCharacterWidths(scopeNames)[char]

  getScopedCharacterWidths: (scopeNames) ->
    scope = @characterWidthsByScope
    for scopeName in scopeNames
      scope[scopeName] ?= {}
      scope = scope[scopeName]
    scope.characterWidths ?= {}
    scope.characterWidths

  batchCharacterMeasurement: (fn) ->
    oldChangeCount = @scopedCharacterWidthsChangeCount
    @batchingCharacterMeasurement = true
    @model.batchCharacterMeasurement(fn)
    @batchingCharacterMeasurement = false
    @characterWidthsChanged() if oldChangeCount isnt @scopedCharacterWidthsChangeCount

  setScopedCharacterWidth: (scopeNames, character, width) ->
    @getScopedCharacterWidths(scopeNames)[character] = width
    @model.setScopedCharWidth(scopeNames, character, width)
    @scopedCharacterWidthsChangeCount++
    @characterWidthsChanged() unless @batchingCharacterMeasurement

  characterWidthsChanged: ->
    @updateContentDimensions()

    @shouldUpdateHorizontalScrollState = true
    @shouldUpdateVerticalScrollState = true
    @shouldUpdateScrollbarsState = true
    @shouldUpdateHiddenInputState = true
    @shouldUpdateContentState = true
    @shouldUpdateDecorations = true
    @shouldUpdateLinesState = true
    @shouldUpdateCursorsState = true
    @shouldUpdateOverlaysState = true

    @emitDidUpdateState()

  clearScopedCharacterWidths: ->
    @characterWidthsByScope = {}
    @model.clearScopedCharWidths()

  hasPixelPositionRequirements: ->
    @lineHeight? and @baseCharacterWidth?

  pixelPositionForScreenPosition: (screenPosition, clip=true) ->
    screenPosition = Point.fromObject(screenPosition)
    screenPosition = @model.clipScreenPosition(screenPosition) if clip

    targetRow = screenPosition.row
    targetColumn = screenPosition.column
    baseCharacterWidth = @baseCharacterWidth

    top = targetRow * @lineHeight
    left = 0
    column = 0

    iterator = @model.tokenizedLineForScreenRow(targetRow).getTokenIterator()
    while iterator.next()
      characterWidths = @getScopedCharacterWidths(iterator.getScopes())

      valueIndex = 0
      text = iterator.getText()
      while valueIndex < text.length
        if iterator.isPairedCharacter()
          char = text
          charLength = 2
          valueIndex += 2
        else
          char = text[valueIndex]
          charLength = 1
          valueIndex++

        break if column is targetColumn

        left += characterWidths[char] ? baseCharacterWidth unless char is '\0'
        column += charLength

    top -= @scrollTop
    left -= @scrollLeft
    {top, left}

  hasPixelRectRequirements: ->
    @hasPixelPositionRequirements() and @scrollWidth?

  hasOverlayPositionRequirements: ->
    @hasPixelRectRequirements() and @boundingClientRect? and @windowWidth and @windowHeight

  pixelRectForScreenRange: (screenRange) ->
    if screenRange.end.row > screenRange.start.row
      top = @pixelPositionForScreenPosition(screenRange.start).top
      left = 0
      height = (screenRange.end.row - screenRange.start.row + 1) * @lineHeight
      width = @scrollWidth
    else
      {top, left} = @pixelPositionForScreenPosition(screenRange.start, false)
      height = @lineHeight
      width = @pixelPositionForScreenPosition(screenRange.end, false).left - left

    {top, left, width, height}

  observeDecoration: (decoration) ->
    decorationDisposables = new CompositeDisposable
    if decoration.isType('highlight')
      decorationDisposables.add decoration.onDidFlash =>
        @shouldUpdateDecorations = true
        @emitDidUpdateState()

    decorationDisposables.add decoration.onDidChangeProperties (event) =>
      @decorationPropertiesDidChange(decoration, event)
    decorationDisposables.add decoration.onDidDestroy =>
      @disposables.remove(decorationDisposables)
      decorationDisposables.dispose()
      @didDestroyDecoration(decoration)
    @disposables.add(decorationDisposables)

  decorationPropertiesDidChange: (decoration, {oldProperties}) ->
    @shouldUpdateDecorations = true
    if decoration.isType('line') or decoration.isType('gutter')
      if decoration.isType('line') or Decoration.isType(oldProperties, 'line')
        @shouldUpdateLinesState = true
      if decoration.isType('line-number') or Decoration.isType(oldProperties, 'line-number')
        @shouldUpdateLineNumbersState = true
      if (decoration.isType('gutter') and not decoration.isType('line-number')) or
      (Decoration.isType(oldProperties, 'gutter') and not Decoration.isType(oldProperties, 'line-number'))
        @shouldUpdateCustomGutterDecorationState = true
    else if decoration.isType('overlay')
      @shouldUpdateOverlaysState = true
    @emitDidUpdateState()

  didDestroyDecoration: (decoration) ->
    @shouldUpdateDecorations = true
    if decoration.isType('line') or decoration.isType('gutter')
      @shouldUpdateLinesState = true if decoration.isType('line')
      if decoration.isType('line-number')
        @shouldUpdateLineNumbersState = true
      else if decoration.isType('gutter')
        @shouldUpdateCustomGutterDecorationState = true
    if decoration.isType('overlay')
      @shouldUpdateOverlaysState = true

    @emitDidUpdateState()

  didAddDecoration: (decoration) ->
    @observeDecoration(decoration)

    if decoration.isType('line') or decoration.isType('gutter')
<<<<<<< HEAD
      @addToLineDecorationCaches(decoration, decoration.getMarker().getScreenRange())
      if decoration.isType('line')
        @shouldUpdateLinesState = true
=======
      @shouldUpdateDecorations = true
      @shouldUpdateTilesState = true if decoration.isType('line')
>>>>>>> c06d62e6
      if decoration.isType('line-number')
        @shouldUpdateLineNumbersState = true
      else if decoration.isType('gutter')
        @shouldUpdateCustomGutterDecorationState = true
    else if decoration.isType('highlight')
      @shouldUpdateDecorations = true
    else if decoration.isType('overlay')
      @shouldUpdateOverlaysState = true

    @emitDidUpdateState()

  updateDecorations: ->
    @rangesByDecorationId = {}
    @lineDecorationsByScreenRow = {}
    @lineNumberDecorationsByScreenRow = {}
    @customGutterDecorationsByGutterNameAndScreenRow = {}
    @visibleHighlights = {}

    return unless 0 <= @startRow <= @endRow <= Infinity

    for markerId, decorations of @model.decorationsForScreenRowRange(@startRow, @endRow - 1)
      range = @model.getMarker(markerId).getScreenRange()
      for decoration in decorations
        if decoration.isType('line') or decoration.isType('gutter')
          @addToLineDecorationCaches(decoration, range)
        else if decoration.isType('highlight')
          @updateHighlightState(decoration)

    for tileId, tileState of @state.content.tiles
      for id, highlight of tileState.highlights
        delete tileState.highlights[id] unless @visibleHighlights[tileId]?[id]?

    return

  removeFromLineDecorationCaches: (decoration) ->
    @removePropertiesFromLineDecorationCaches(decoration.id, decoration.getProperties())

  removePropertiesFromLineDecorationCaches: (decorationId, decorationProperties) ->
    if range = @rangesByDecorationId[decorationId]
      delete @rangesByDecorationId[decorationId]

      gutterName = decorationProperties.gutterName
      for row in [range.start.row..range.end.row] by 1
        delete @lineDecorationsByScreenRow[row]?[decorationId]
        delete @lineNumberDecorationsByScreenRow[row]?[decorationId]
        delete @customGutterDecorationsByGutterNameAndScreenRow[gutterName]?[row]?[decorationId] if gutterName
      return

  addToLineDecorationCaches: (decoration, range) ->
    marker = decoration.getMarker()
    properties = decoration.getProperties()

    return unless marker.isValid()

    if range.isEmpty()
      return if properties.onlyNonEmpty
    else
      return if properties.onlyEmpty
      omitLastRow = range.end.column is 0

    @rangesByDecorationId[decoration.id] = range

    for row in [range.start.row..range.end.row] by 1
      continue if properties.onlyHead and row isnt marker.getHeadScreenPosition().row
      continue if omitLastRow and row is range.end.row

      if decoration.isType('line')
        @lineDecorationsByScreenRow[row] ?= {}
        @lineDecorationsByScreenRow[row][decoration.id] = decoration

      if decoration.isType('line-number')
        @lineNumberDecorationsByScreenRow[row] ?= {}
        @lineNumberDecorationsByScreenRow[row][decoration.id] = decoration
      else if decoration.isType('gutter')
        gutterName = decoration.getProperties().gutterName
        @customGutterDecorationsByGutterNameAndScreenRow[gutterName] ?= {}
        @customGutterDecorationsByGutterNameAndScreenRow[gutterName][row] ?= {}
        @customGutterDecorationsByGutterNameAndScreenRow[gutterName][row][decoration.id] = decoration

    return

  intersectRangeWithTile: (range, tileStartRow) ->
    intersectingStartRow = Math.max(tileStartRow, range.start.row)
    intersectingEndRow = Math.min(tileStartRow + @tileSize - 1, range.end.row)
    intersectingRange = new Range(
      new Point(intersectingStartRow, 0),
      new Point(intersectingEndRow, Infinity)
    )

    if intersectingStartRow is range.start.row
      intersectingRange.start.column = range.start.column

    if intersectingEndRow is range.end.row
      intersectingRange.end.column = range.end.column

    intersectingRange

  updateHighlightState: (decoration) ->
    return unless @startRow? and @endRow? and @lineHeight? and @hasPixelPositionRequirements()

    properties = decoration.getProperties()
    marker = decoration.getMarker()
    range = marker.getScreenRange()

    if decoration.isDestroyed() or not marker.isValid() or range.isEmpty() or not range.intersectsRowRange(@startRow, @endRow - 1)
      tileStartRow = @tileForRow(range.start.row)
      tileEndRow = @tileForRow(range.end.row)

      for tile in [tileStartRow..tileEndRow] by @tileSize
        delete @state.content.tiles[tile]?.highlights[decoration.id]

      @emitDidUpdateState()
      return

    if range.start.row < @startRow
      range.start.row = @startRow
      range.start.column = 0
    if range.end.row >= @endRow
      range.end.row = @endRow
      range.end.column = 0

    if range.isEmpty()
      tileState = @state.content.tiles[@tileForRow(range.start.row)]
      delete tileState.highlights[decoration.id]
      @emitDidUpdateState()
      return

    flash = decoration.consumeNextFlash()

    startTile = @tileForRow(range.start.row)
    endTile = @tileForRow(range.end.row)

    for tileStartRow in [startTile..endTile] by @tileSize
      rangeWithinTile = @intersectRangeWithTile(range, tileStartRow)

      continue if rangeWithinTile.isEmpty()

      tileState = @state.content.tiles[tileStartRow] ?= {highlights: {}}
      highlightState = tileState.highlights[decoration.id] ?= {
        flashCount: 0
        flashDuration: null
        flashClass: null
      }

      if flash?
        highlightState.flashCount++
        highlightState.flashClass = flash.class
        highlightState.flashDuration = flash.duration

      highlightState.class = properties.class
      highlightState.deprecatedRegionClass = properties.deprecatedRegionClass
      highlightState.regions = @buildHighlightRegions(rangeWithinTile)

      for region in highlightState.regions
        @repositionRegionWithinTile(region, tileStartRow)

      @visibleHighlights[tileStartRow] ?= {}
      @visibleHighlights[tileStartRow][decoration.id] = true

    @emitDidUpdateState()

    true

  repositionRegionWithinTile: (region, tileStartRow) ->
    region.top  += @scrollTop - tileStartRow * @lineHeight
    region.left += @scrollLeft

  buildHighlightRegions: (screenRange) ->
    lineHeightInPixels = @lineHeight
    startPixelPosition = @pixelPositionForScreenPosition(screenRange.start, false)
    endPixelPosition = @pixelPositionForScreenPosition(screenRange.end, false)
    spannedRows = screenRange.end.row - screenRange.start.row + 1

    regions = []

    if spannedRows is 1
      region =
        top: startPixelPosition.top
        height: lineHeightInPixels
        left: startPixelPosition.left

      if screenRange.end.column is Infinity
        region.right = 0
      else
        region.width = endPixelPosition.left - startPixelPosition.left

      regions.push(region)
    else
      # First row, extending from selection start to the right side of screen
      regions.push(
        top: startPixelPosition.top
        left: startPixelPosition.left
        height: lineHeightInPixels
        right: 0
      )

      # Middle rows, extending from left side to right side of screen
      if spannedRows > 2
        regions.push(
          top: startPixelPosition.top + lineHeightInPixels
          height: endPixelPosition.top - startPixelPosition.top - lineHeightInPixels
          left: 0
          right: 0
        )

      # Last row, extending from left side of screen to selection end
      if screenRange.end.column > 0
        region =
          top: endPixelPosition.top
          height: lineHeightInPixels
          left: 0

        if screenRange.end.column is Infinity
          region.right = 0
        else
          region.width = endPixelPosition.left

        regions.push(region)

    regions

  setOverlayDimensions: (decorationId, itemWidth, itemHeight, contentMargin) ->
    @overlayDimensions[decorationId] ?= {}
    overlayState = @overlayDimensions[decorationId]
    dimensionsAreEqual = overlayState.itemWidth is itemWidth and
      overlayState.itemHeight is itemHeight and
      overlayState.contentMargin is contentMargin
    unless dimensionsAreEqual
      overlayState.itemWidth = itemWidth
      overlayState.itemHeight = itemHeight
      overlayState.contentMargin = contentMargin
      @shouldUpdateOverlaysState = true

      @emitDidUpdateState()

  observeCursor: (cursor) ->
    didChangePositionDisposable = cursor.onDidChangePosition =>
      @shouldUpdateHiddenInputState = true if cursor.isLastCursor()
      @pauseCursorBlinking()
      @updateCursorState(cursor)

      @emitDidUpdateState()

    didChangeVisibilityDisposable = cursor.onDidChangeVisibility =>
      @updateCursorState(cursor)

    didDestroyDisposable = cursor.onDidDestroy =>
      @disposables.remove(didChangePositionDisposable)
      @disposables.remove(didChangeVisibilityDisposable)
      @disposables.remove(didDestroyDisposable)
      @shouldUpdateHiddenInputState = true
      @updateCursorState(cursor, true)

      @emitDidUpdateState()

    @disposables.add(didChangePositionDisposable)
    @disposables.add(didChangeVisibilityDisposable)
    @disposables.add(didDestroyDisposable)

  didAddCursor: (cursor) ->
    @observeCursor(cursor)
    @shouldUpdateHiddenInputState = true
    @pauseCursorBlinking()
    @updateCursorState(cursor)
    @emitDidUpdateState()

  startBlinkingCursors: ->
    unless @toggleCursorBlinkHandle
      @state.content.cursorsVisible = true
      @toggleCursorBlinkHandle = setInterval(@toggleCursorBlink.bind(this), @getCursorBlinkPeriod() / 2)

  stopBlinkingCursors: (visible) ->
    if @toggleCursorBlinkHandle
      @state.content.cursorsVisible = visible
      clearInterval(@toggleCursorBlinkHandle)
      @toggleCursorBlinkHandle = null

  toggleCursorBlink: ->
    @state.content.cursorsVisible = not @state.content.cursorsVisible
    @emitDidUpdateState()

  pauseCursorBlinking: ->
    @stopBlinkingCursors(true)
    @startBlinkingCursorsAfterDelay ?= _.debounce(@startBlinkingCursors, @getCursorBlinkResumeDelay())
    @startBlinkingCursorsAfterDelay()
    @emitDidUpdateState()<|MERGE_RESOLUTION|>--- conflicted
+++ resolved
@@ -1148,14 +1148,8 @@
     @observeDecoration(decoration)
 
     if decoration.isType('line') or decoration.isType('gutter')
-<<<<<<< HEAD
-      @addToLineDecorationCaches(decoration, decoration.getMarker().getScreenRange())
-      if decoration.isType('line')
-        @shouldUpdateLinesState = true
-=======
       @shouldUpdateDecorations = true
-      @shouldUpdateTilesState = true if decoration.isType('line')
->>>>>>> c06d62e6
+      @shouldUpdateLinesState = true if decoration.isType('line')
       if decoration.isType('line-number')
         @shouldUpdateLineNumbersState = true
       else if decoration.isType('gutter')
