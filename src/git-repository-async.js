'use babel'

import fs from 'fs-plus'
import path from 'path'
import Git from 'nodegit'
import {Emitter, CompositeDisposable, Disposable} from 'event-kit'

const modifiedStatusFlags = Git.Status.STATUS.WT_MODIFIED | Git.Status.STATUS.INDEX_MODIFIED | Git.Status.STATUS.WT_DELETED | Git.Status.STATUS.INDEX_DELETED | Git.Status.STATUS.WT_TYPECHANGE | Git.Status.STATUS.INDEX_TYPECHANGE
const newStatusFlags = Git.Status.STATUS.WT_NEW | Git.Status.STATUS.INDEX_NEW
const deletedStatusFlags = Git.Status.STATUS.WT_DELETED | Git.Status.STATUS.INDEX_DELETED
const indexStatusFlags = Git.Status.STATUS.INDEX_NEW | Git.Status.STATUS.INDEX_MODIFIED | Git.Status.STATUS.INDEX_DELETED | Git.Status.STATUS.INDEX_RENAMED | Git.Status.STATUS.INDEX_TYPECHANGE
const ignoredStatusFlags = 1 << 14 // TODO: compose this from libgit2 constants
const submoduleMode = 57344 // TODO: compose this from libgit2 constants

// Just using this for _.isEqual and _.object, we should impl our own here
import _ from 'underscore-plus'

// For the most part, this class behaves the same as `GitRepository`, with a few
// notable differences:
//   * Errors are generally propagated out to the caller instead of being
//     swallowed within `GitRepositoryAsync`.
//   * Methods accepting a path shouldn't be given a null path, unless it is
//     specifically allowed as noted in the method's documentation.
export default class GitRepositoryAsync {
  static open (path, options = {}) {
    // QUESTION: Should this wrap Git.Repository and reject with a nicer message?
    return new GitRepositoryAsync(path, options)
  }

  static get Git () {
    return Git
  }

  // The name of the error thrown when an action is attempted on a destroyed
  // repository.
  static get DestroyedErrorName () {
    return 'GitRepositoryAsync.destroyed'
  }

  constructor (_path, options = {}) {
    Git.enableThreadSafety()

    this.emitter = new Emitter()
    this.subscriptions = new CompositeDisposable()
    this.pathStatusCache = {}
    this.workdir = null
    this.path = null

    // NB: These needs to happen before the following .openRepository call.
    this.openedPath = _path
    this._openExactPath = options.openExactPath || false

    this.repoPromise = this.openRepository()
    this.isCaseInsensitive = fs.isCaseInsensitive()
    this.upstream = {}
    this.submodules = {}

    this._refreshingPromise = Promise.resolve()

    let {refreshOnWindowFocus = true} = options
    if (refreshOnWindowFocus) {
      const onWindowFocus = () => this.refreshStatus()
      window.addEventListener('focus', onWindowFocus)
      this.subscriptions.add(new Disposable(() => window.removeEventListener('focus', onWindowFocus)))
    }

    const {project, subscribeToBuffers} = options
    this.project = project
    if (this.project && subscribeToBuffers) {
      this.project.getBuffers().forEach(buffer => this.subscribeToBuffer(buffer))
      this.subscriptions.add(this.project.onDidAddBuffer(buffer => this.subscribeToBuffer(buffer)))
    }
  }

  // Public: Destroy this {GitRepositoryAsync} object.
  //
  // This destroys any tasks and subscriptions and releases the underlying
  // libgit2 repository handle. This method is idempotent.
  destroy () {
    if (this.emitter) {
      this.emitter.emit('did-destroy')
      this.emitter.dispose()
      this.emitter = null
    }
    if (this.subscriptions) {
      this.subscriptions.dispose()
      this.subscriptions = null
    }

    this.repoPromise = null
  }

  // Event subscription
  // ==================

  // Public: Invoke the given callback when this GitRepositoryAsync's destroy()
  // method is invoked.
  //
  // * `callback` {Function}
  //
  // Returns a {Disposable} on which `.dispose()` can be called to unsubscribe.
  onDidDestroy (callback) {
    return this.emitter.on('did-destroy', callback)
  }

  // Public: Invoke the given callback when a specific file's status has
  // changed. When a file is updated, reloaded, etc, and the status changes, this
  // will be fired.
  //
  // * `callback` {Function}
  //   * `event` {Object}
  //     * `path` {String} the old parameters the decoration used to have
  //     * `pathStatus` {Number} representing the status. This value can be passed to
  //       {::isStatusModified} or {::isStatusNew} to get more information.
  //
  // Returns a {Disposable} on which `.dispose()` can be called to unsubscribe.
  onDidChangeStatus (callback) {
    return this.emitter.on('did-change-status', callback)
  }

  // Public: Invoke the given callback when a multiple files' statuses have
  // changed. For example, on window focus, the status of all the paths in the
  // repo is checked. If any of them have changed, this will be fired. Call
  // {::getPathStatus(path)} to get the status for your path of choice.
  //
  // * `callback` {Function}
  //
  // Returns a {Disposable} on which `.dispose()` can be called to unsubscribe.
  onDidChangeStatuses (callback) {
    return this.emitter.on('did-change-statuses', callback)
  }

  // Repository details
  // ==================

  // Public: A {String} indicating the type of version control system used by
  // this repository.
  //
  // Returns `"git"`.
  getType () {
    return 'git'
  }

  // Public: Returns a {Promise} which resolves to the {String} path of the
  // repository.
  getPath () {
    return this.getRepo().then(repo => {
      if (!this.path) {
        this.path = repo.path().replace(/\/$/, '')
      }

      return this.path
    })
  }

  // Public: Returns a {Promise} which resolves to the {String} working
  // directory path of the repository.
  getWorkingDirectory () {
    return this.getRepo().then(repo => {
      if (!this.workdir) {
        this.workdir = repo.workdir()
      }

      return this.workdir
    })
  }

  // Public: Returns a {Promise} that resolves to true if at the root, false if
  // in a subfolder of the repository.
  isProjectAtRoot () {
    if (!this.project) return Promise.resolve(false)

    if (!this.projectAtRoot) {
      this.projectAtRoot = this.getWorkingDirectory()
        .then(wd => this.project.relativize(wd) === '')
    }

    return this.projectAtRoot
  }

  // Public: Makes a path relative to the repository's working directory.
  //
  // * `path` The {String} path to relativize.
  //
  // Returns a {Promise} which resolves to the relative {String} path.
  relativizeToWorkingDirectory (_path) {
    return this.getWorkingDirectory()
      .then(wd => this.relativize(_path, wd))
  }

  // Public: Makes a path relative to the repository's working directory.
  //
  // * `path` The {String} path to relativize.
  // * `workingDirectory` The {String} working directory path.
  //
  // Returns the relative {String} path.
  relativize (_path, workingDirectory) {
    // The original implementation also handled null workingDirectory as it
    // pulled it from a sync function that could return null. We require it
    // to be passed here.
    let openedWorkingDirectory
    if (!_path || !workingDirectory) {
      return _path
    }

    // If the opened directory and the workdir differ, this is a symlinked repo
    // root, so we have to do all the checks below twice--once against the realpath
    // and one against the opened path
    const opened = this.openedPath.replace(/\/\.git$/, '')
    if (path.relative(opened, workingDirectory) !== '') {
      openedWorkingDirectory = opened
    }

    if (process.platform === 'win32') {
      _path = _path.replace(/\\/g, '/')
    } else {
      if (_path[0] !== '/') {
        return _path
      }
    }

    workingDirectory = workingDirectory.replace(/\/$/, '')

    // Depending on where the paths come from, they may have a '/private/'
    // prefix. Standardize by stripping that out.
    _path = _path.replace(/^\/private\//i, '/')
    workingDirectory = workingDirectory.replace(/^\/private\//i, '/')

    const originalPath = _path
    const originalWorkingDirectory = workingDirectory
    if (this.isCaseInsensitive) {
      _path = _path.toLowerCase()
      workingDirectory = workingDirectory.toLowerCase()
    }

    if (_path.indexOf(workingDirectory) === 0) {
      return originalPath.substring(originalWorkingDirectory.length + 1)
    } else if (_path === workingDirectory) {
      return ''
    }

    if (openedWorkingDirectory) {
      openedWorkingDirectory = openedWorkingDirectory.replace(/\/$/, '')
      openedWorkingDirectory = openedWorkingDirectory.replace(/^\/private\//i, '/')

      const originalOpenedWorkingDirectory = openedWorkingDirectory
      if (this.isCaseInsensitive) {
        openedWorkingDirectory = openedWorkingDirectory.toLowerCase()
      }

      if (_path.indexOf(openedWorkingDirectory) === 0) {
        return originalPath.substring(originalOpenedWorkingDirectory.length + 1)
      } else if (_path === openedWorkingDirectory) {
        return ''
      }
    }

    return _path
  }

  // Public: Returns a {Promise} which resolves to whether the given branch
  // exists.
  hasBranch (branch) {
    return this.getRepo()
      .then(repo => repo.getBranch(branch))
      .then(branch => branch != null)
      .catch(_ => false)
  }

  // Public: Retrieves a shortened version of the HEAD reference value.
  //
  // This removes the leading segments of `refs/heads`, `refs/tags`, or
  // `refs/remotes`.  It also shortens the SHA-1 of a detached `HEAD` to 7
  // characters.
  //
  // * `path` An optional {String} path in the repository to get this information
  //   for, only needed if the repository contains submodules.
  //
  // Returns a {Promise} which resolves to a {String}.
  getShortHead (_path) {
    return this.getRepo(_path)
      .then(repo => repo.getCurrentBranch())
      .then(branch => branch.shorthand())
  }

  // Public: Is the given path a submodule in the repository?
  //
  // * `path` The {String} path to check.
  //
  // Returns a {Promise} that resolves true if the given path is a submodule in
  // the repository.
  isSubmodule (_path) {
    return this.getRepo()
      .then(repo => repo.openIndex())
      .then(index => Promise.all([index, this.relativizeToWorkingDirectory(_path)]))
      .then(([index, relativePath]) => {
        const entry = index.getByPath(relativePath)
        if (!entry) return false

        return entry.mode === submoduleMode
      })
  }

  // Public: Returns the number of commits behind the current branch is from the
  // its upstream remote branch.
  //
  // * `reference` The {String} branch reference name.
  // * `path`      The {String} path in the repository to get this information
  //               for, only needed if the repository contains submodules.
  //
  // Returns a {Promise} which resolves to an {Object} with the following keys:
  //   * `ahead`  The {Number} of commits ahead.
  //   * `behind` The {Number} of commits behind.
  getAheadBehindCount (reference, _path) {
    return this.getRepo(_path)
      .then(repo => Promise.all([repo, repo.getBranch(reference)]))
      .then(([repo, local]) => {
        const upstream = Git.Branch.upstream(local)
        return Promise.all([repo, local, upstream])
      })
      .then(([repo, local, upstream]) => {
        return Git.Graph.aheadBehind(repo, local.target(), upstream.target())
      })
      .catch(_ => ({ahead: 0, behind: 0}))
  }

  // Public: Get the cached ahead/behind commit counts for the current branch's
  // upstream branch.
  //
  // * `path` An optional {String} path in the repository to get this information
  //   for, only needed if the repository has submodules.
  //
  // Returns a {Promise} which resolves to an {Object} with the following keys:
  //   * `ahead`  The {Number} of commits ahead.
  //   * `behind` The {Number} of commits behind.
  getCachedUpstreamAheadBehindCount (_path) {
    return this.relativizeToWorkingDirectory(_path)
      .then(relativePath => this._submoduleForPath(_path))
      .then(submodule => {
        if (submodule) {
          return submodule.getCachedUpstreamAheadBehindCount(_path)
        } else {
          return this.upstream
        }
      })
  }

  // Public: Returns the git configuration value specified by the key.
  //
  // * `path` An optional {String} path in the repository to get this information
  //   for, only needed if the repository has submodules.
  //
  // Returns a {Promise} which resolves to the {String} git configuration value
  // specified by the key.
  getConfigValue (key, _path) {
    return this.getRepo(_path)
      .then(repo => repo.configSnapshot())
      .then(config => config.getStringBuf(key))
      .catch(_ => null)
  }

  // Public: Get the URL for the 'origin' remote.
  //
  // * `path` (optional) {String} path in the repository to get this information
  //   for, only needed if the repository has submodules.
  //
  // Returns a {Promise} which resolves to the {String} origin url of the
  // repository.
  getOriginURL (_path) {
    return this.getConfigValue('remote.origin.url', _path)
  }

  // Public: Returns the upstream branch for the current HEAD, or null if there
  // is no upstream branch for the current HEAD.
  //
  // * `path` An optional {String} path in the repo to get this information for,
  //   only needed if the repository contains submodules.
  //
  // Returns a {Promise} which resolves to a {String} branch name such as
  // `refs/remotes/origin/master`.
  getUpstreamBranch (_path) {
    return this.getRepo(_path)
      .then(repo => repo.getCurrentBranch())
      .then(branch => Git.Branch.upstream(branch))
  }

  // Public: Gets all the local and remote references.
  //
  // * `path` An optional {String} path in the repository to get this information
  //   for, only needed if the repository has submodules.
  //
  // Returns a {Promise} which resolves to an {Object} with the following keys:
  //  * `heads`   An {Array} of head reference names.
  //  * `remotes` An {Array} of remote reference names.
  //  * `tags`    An {Array} of tag reference names.
  getReferences (_path) {
    return this.getRepo(_path)
      .then(repo => repo.getReferences(Git.Reference.TYPE.LISTALL))
      .then(refs => {
        const heads = []
        const remotes = []
        const tags = []
        for (const ref of refs) {
          if (ref.isTag()) {
            tags.push(ref.name())
          } else if (ref.isRemote()) {
            remotes.push(ref.name())
          } else if (ref.isBranch()) {
            heads.push(ref.name())
          }
        }
        return {heads, remotes, tags}
      })
  }

  // Public: Get the SHA for the given reference.
  //
  // * `reference` The {String} reference to get the target of.
  // * `path` An optional {String} path in the repo to get the reference target
  //   for. Only needed if the repository contains submodules.
  //
  // Returns a {Promise} which resolves to the current {String} SHA for the
  // given reference.
  getReferenceTarget (reference, _path) {
    return this.getRepo(_path)
      .then(repo => Git.Reference.nameToId(repo, reference))
      .then(oid => oid.tostrS())
  }

  // Reading Status
  // ==============

  // Public: Resolves true if the given path is modified.
  //
  // * `path` The {String} path to check.
  //
  // Returns a {Promise} which resolves to a {Boolean} that's true if the `path`
  // is modified.
  isPathModified (_path) {
    return this.relativizeToWorkingDirectory(_path)
      .then(relativePath => this._getStatus([relativePath]))
      .then(statuses => statuses.some(status => status.isModified()))
  }

  // Public: Resolves true if the given path is new.
  //
  // * `path` The {String} path to check.
  //
  // Returns a {Promise} which resolves to a {Boolean} that's true if the `path`
  // is new.
  isPathNew (_path) {
    return this.relativizeToWorkingDirectory(_path)
      .then(relativePath => this._getStatus([relativePath]))
      .then(statuses => statuses.some(status => status.isNew()))
  }

  // Public: Is the given path ignored?
  //
  // * `path` The {String} path to check.
  //
  // Returns a {Promise} which resolves to a {Boolean} that's true if the `path`
  // is ignored.
  isPathIgnored (_path) {
    return Promise.all([this.getRepo(), this.getWorkingDirectory()])
      .then(([repo, wd]) => {
        const relativePath = this.relativize(_path, wd)
        return Git.Ignore.pathIsIgnored(repo, relativePath)
      })
      .then(ignored => Boolean(ignored))
  }

  // Get the status of a directory in the repository's working directory.
  //
  // * `directoryPath` The {String} path to check.
  //
  // Returns a {Promise} resolving to a {Number} representing the status. This
  // value can be passed to {::isStatusModified} or {::isStatusNew} to get more
  // information.
  getDirectoryStatus (directoryPath) {
    return this.relativizeToWorkingDirectory(directoryPath)
      .then(relativePath => {
        const pathspec = relativePath + '/**'
        return this._getStatus([pathspec])
      })
      .then(statuses => {
        return Promise.all(statuses.map(s => s.statusBit())).then(bits => {
          return bits
            .filter(b => b > 0)
            .reduce((status, bit) => status | bit, 0)
        })
      })
  }

  // Refresh the status bit for the given path.
  //
  // Note that if the status of the path has changed, this will emit a
  // 'did-change-status' event.
  //
  // * `path` The {String} path whose status should be refreshed.
  //
  // Returns a {Promise} which resolves to a {Number} which is the refreshed
  // status bit for the path.
  refreshStatusForPath (_path) {
    let relativePath
    return Promise.all([this.getRepo(), this.getWorkingDirectory()])
      .then(([repo, wd]) => {
        relativePath = this.relativize(_path, wd)
        return this._getStatus([relativePath])
      })
      .then(statuses => {
        const cachedStatus = this.pathStatusCache[relativePath] || 0
        const status = statuses[0] ? statuses[0].statusBit() : Git.Status.STATUS.CURRENT
        if (status !== cachedStatus) {
          if (status === Git.Status.STATUS.CURRENT) {
            delete this.pathStatusCache[relativePath]
          } else {
            this.pathStatusCache[relativePath] = status
          }

          this.emitter.emit('did-change-status', {path: _path, pathStatus: status})
        }

        return status
      })
  }

  // Returns a Promise that resolves to the status bit of a given path if it has
  // one, otherwise 'current'.
  getPathStatus (_path) {
    return this.refreshStatusForPath(_path)
  }

  // Public: Get the cached status for the given path.
  //
  // * `path` A {String} path in the repository, relative or absolute.
  //
  // Returns a {Promise} which resolves to a status {Number} or null if the
  // path is not in the cache.
  getCachedPathStatus (_path) {
    return this.relativizeToWorkingDirectory(_path)
      .then(relativePath => this.pathStatusCache[relativePath])
  }

  // Public: Get the cached statuses for the repository.
  //
  // Returns an {Object} of {Number} statuses, keyed by {String} working
  // directory-relative file names.
  getCachedPathStatuses () {
    return this.pathStatusCache
  }

  // Public: Returns true if the given status indicates modification.
  //
  // * `statusBit` A {Number} representing the status.
  //
  // Returns a {Boolean} that's true if the `statusBit` indicates modification.
  isStatusModified (statusBit) {
    return (statusBit & modifiedStatusFlags) > 0
  }

  // Public: Returns true if the given status indicates a new path.
  //
  // * `statusBit` A {Number} representing the status.
  //
  // Returns a {Boolean} that's true if the `statusBit` indicates a new path.
  isStatusNew (statusBit) {
    return (statusBit & newStatusFlags) > 0
  }

  // Public: Returns true if the given status indicates the path is staged.
  //
  // * `statusBit` A {Number} representing the status.
  //
  // Returns a {Boolean} that's true if the `statusBit` indicates the path is
  // staged.
  isStatusStaged (statusBit) {
    return (statusBit & indexStatusFlags) > 0
  }

  // Public: Returns true if the given status indicates the path is ignored.
  //
  // * `statusBit` A {Number} representing the status.
  //
  // Returns a {Boolean} that's true if the `statusBit` indicates the path is
  // ignored.
  isStatusIgnored (statusBit) {
    return (statusBit & ignoredStatusFlags) > 0
  }

  // Public: Returns true if the given status indicates the path is deleted.
  //
  // * `statusBit` A {Number} representing the status.
  //
  // Returns a {Boolean} that's true if the `statusBit` indicates the path is
  // deleted.
  isStatusDeleted (statusBit) {
    return (statusBit & deletedStatusFlags) > 0
  }

  // Retrieving Diffs
  // ================
  // Public: Retrieves the number of lines added and removed to a path.
  //
  // This compares the working directory contents of the path to the `HEAD`
  // version.
  //
  // * `path` The {String} path to check.
  //
  // Returns a {Promise} which resolves to an {Object} with the following keys:
  //   * `added` The {Number} of added lines.
  //   * `deleted` The {Number} of deleted lines.
  getDiffStats (_path) {
    return this.getRepo(_path)
      .then(repo => Promise.all([repo, repo.getHeadCommit()]))
      .then(([repo, headCommit]) => Promise.all([repo, headCommit.getTree(), this.getWorkingDirectory()]))
      .then(([repo, tree, wd]) => {
        const options = new Git.DiffOptions()
        options.contextLines = 0
        options.flags = Git.Diff.OPTION.DISABLE_PATHSPEC_MATCH
        options.pathspec = this.relativize(_path, wd)
        if (process.platform === 'win32') {
          // Ignore eol of line differences on windows so that files checked in
          // as LF don't report every line modified when the text contains CRLF
          // endings.
          options.flags |= Git.Diff.OPTION.IGNORE_WHITESPACE_EOL
        }
        return Git.Diff.treeToWorkdir(repo, tree, options)
      })
      .then(diff => this._getDiffLines(diff))
      .then(lines => {
        const stats = {added: 0, deleted: 0}
        for (const line of lines) {
          const origin = line.origin()
          if (origin === Git.Diff.LINE.ADDITION) {
            stats.added++
          } else if (origin === Git.Diff.LINE.DELETION) {
            stats.deleted++
          }
        }
        return stats
      })
  }

  // Public: Retrieves the line diffs comparing the `HEAD` version of the given
  // path and the given text.
  //
  // * `path` The {String} path relative to the repository.
  // * `text` The {String} to compare against the `HEAD` contents
  //
  // Returns an {Array} of hunk {Object}s with the following keys:
  //   * `oldStart` The line {Number} of the old hunk.
  //   * `newStart` The line {Number} of the new hunk.
  //   * `oldLines` The {Number} of lines in the old hunk.
  //   * `newLines` The {Number} of lines in the new hunk
  getLineDiffs (_path, text) {
    let relativePath = null
<<<<<<< HEAD
    return this.getRepo(_path)
      .then(repo => {
        relativePath = this.relativize(_path, repo.workdir())
=======
    return Promise.all([this.getRepo(), this.getWorkingDirectory()])
      .then(([repo, wd]) => {
        relativePath = this.relativize(_path, wd)
>>>>>>> 307944c4
        return repo.getHeadCommit()
      })
      .then(commit => commit.getEntry(relativePath))
      .then(entry => entry.getBlob())
      .then(blob => {
        const options = new Git.DiffOptions()
        options.contextLines = 0
        if (process.platform === 'win32') {
          // Ignore eol of line differences on windows so that files checked in
          // as LF don't report every line modified when the text contains CRLF
          // endings.
          options.flags = Git.Diff.OPTION.IGNORE_WHITESPACE_EOL
        }
        return this._diffBlobToBuffer(blob, text, options)
      })
  }

  // Checking Out
  // ============

  // Public: Restore the contents of a path in the working directory and index
  // to the version at `HEAD`.
  //
  // This is essentially the same as running:
  //
  // ```sh
  //   git reset HEAD -- <path>
  //   git checkout HEAD -- <path>
  // ```
  //
  // * `path` The {String} path to checkout.
  //
  // Returns a {Promise} that resolves or rejects depending on whether the
  // method was successful.
  checkoutHead (_path) {
<<<<<<< HEAD
    return this.getRepo(_path)
      .then(repo => {
=======
    return Promise.all([this.getRepo(), this.getWorkingDirectory()])
      .then(([repo, wd]) => {
>>>>>>> 307944c4
        const checkoutOptions = new Git.CheckoutOptions()
        checkoutOptions.paths = [this.relativize(_path, wd)]
        checkoutOptions.checkoutStrategy = Git.Checkout.STRATEGY.FORCE | Git.Checkout.STRATEGY.DISABLE_PATHSPEC_MATCH
        return Git.Checkout.head(repo, checkoutOptions)
      })
      .then(() => this.refreshStatusForPath(_path))
  }

  // Public: Checks out a branch in your repository.
  //
  // * `reference` The {String} reference to checkout.
  // * `create`    A {Boolean} value which, if true creates the new reference if
  //   it doesn't exist.
  //
  // Returns a {Promise} that resolves if the method was successful.
  checkoutReference (reference, create) {
    return this.getRepo()
      .then(repo => repo.checkoutBranch(reference))
      .catch(error => {
        if (create) {
          return this._createBranch(reference)
            .then(_ => this.checkoutReference(reference, false))
        } else {
          throw error
        }
      })
      .then(_ => null)
  }

  // Private
  // =======

  checkoutHeadForEditor (editor) {
    const filePath = editor.getPath()
    if (!filePath) {
      return Promise.reject()
    }

    if (editor.buffer.isModified()) {
      editor.buffer.reload()
    }

    return this.checkoutHead(filePath)
  }

  // Create a new branch with the given name.
  //
  // * `name` The {String} name of the new branch.
  //
  // Returns a {Promise} which resolves to a {NodeGit.Ref} reference to the
  // created branch.
  _createBranch (name) {
    return this.getRepo()
      .then(repo => Promise.all([repo, repo.getHeadCommit()]))
      .then(([repo, commit]) => repo.createBranch(name, commit))
  }

  // Get all the hunks in the diff.
  //
  // * `diff` The {NodeGit.Diff} whose hunks should be retrieved.
  //
  // Returns a {Promise} which resolves to an {Array} of {NodeGit.Hunk}.
  _getDiffHunks (diff) {
    return diff.patches()
      .then(patches => Promise.all(patches.map(p => p.hunks()))) // patches :: Array<Patch>
      .then(hunks => _.flatten(hunks)) // hunks :: Array<Array<Hunk>>
  }

  // Get all the lines contained in the diff.
  //
  // * `diff` The {NodeGit.Diff} use lines should be retrieved.
  //
  // Returns a {Promise} which resolves to an {Array} of {NodeGit.Line}.
  _getDiffLines (diff) {
    return this._getDiffHunks(diff)
      .then(hunks => Promise.all(hunks.map(h => h.lines())))
      .then(lines => _.flatten(lines)) // lines :: Array<Array<Line>>
  }

  // Diff the given blob and buffer with the provided options.
  //
  // * `blob` The {NodeGit.Blob}
  // * `buffer` The {String} buffer.
  // * `options` The {NodeGit.DiffOptions}
  //
  // Returns a {Promise} which resolves to an {Array} of {Object}s which have
  // the following keys:
  //   * `oldStart` The {Number} of the old starting line.
  //   * `newStart` The {Number} of the new starting line.
  //   * `oldLines` The {Number} of old lines.
  //   * `newLines` The {Number} of new lines.
  _diffBlobToBuffer (blob, buffer, options) {
    const hunks = []
    const hunkCallback = (delta, hunk, payload) => {
      hunks.push({
        oldStart: hunk.oldStart(),
        newStart: hunk.newStart(),
        oldLines: hunk.oldLines(),
        newLines: hunk.newLines()
      })
    }

    return Git.Diff.blobToBuffer(blob, null, buffer, null, options, null, null, hunkCallback, null)
      .then(_ => hunks)
  }

  // Get the current branch and update this.branch.
  //
  // Returns a {Promise} which resolves to a {boolean} indicating whether the
  // branch name changed.
  _refreshBranch () {
    return this.getRepo()
      .then(repo => repo.getCurrentBranch())
      .then(ref => ref.name())
      .then(branchName => {
        const changed = branchName !== this.branch
        this.branch = branchName
        return changed
      })
  }

  // Refresh the cached ahead/behind count with the given branch.
  //
  // * `branchName` The {String} name of the branch whose ahead/behind should be
  //                used for the refresh.
  //
  // Returns a {Promise} which will resolve to a {boolean} indicating whether
  // the ahead/behind count changed.
  _refreshAheadBehindCount (branchName) {
    return this.getAheadBehindCount(branchName)
      .then(counts => {
        const changed = !_.isEqual(counts, this.upstream)
        this.upstream = counts
        return changed
      })
  }

  // Get the status for this repository.
  //
  // Returns a {Promise} that will resolve to an object of {String} paths to the
  // {Number} status.
  _getRepositoryStatus () {
    let projectPathsPromises = [Promise.resolve('')]
    if (this.project) {
      projectPathsPromises = this.project.getPaths()
        .map(p => this.relativizeToWorkingDirectory(p))
    }

    return Promise.all(projectPathsPromises)
      .then(paths => paths.map(p => p.length > 0 ? p + '/**' : '*'))
      .then(projectPaths => {
        return this._getStatus(projectPaths.length > 0 ? projectPaths : null)
      })
      .then(statuses => {
        const statusPairs = statuses.map(status => [status.path(), status.statusBit()])
        return _.object(statusPairs)
      })
  }

  // Get the status for the given submodule.
  //
  // * `submodule` The {GitRepositoryAsync} for the submodule.
  //
  // Returns a {Promise} which resolves to an {Object}, keyed by {String}
  // repo-relative {Number} statuses.
  async _getSubmoduleStatus (submodule) {
    // At this point, we've called submodule._refreshSubmodules(), which would
    // have refreshed the status on *its* submodules, etc. So we know that its
    // cached path statuses are up-to-date.
    //
    // Now we just need to hoist those statuses into our repository by changing
    // their paths to be relative to us.

    const statuses = submodule.getCachedPathStatuses()
    const repoRelativeStatuses = {}
    const submoduleRepo = await submodule.getRepo()
    const submoduleWorkDir = submoduleRepo.workdir()
    for (const relativePath in statuses) {
      const statusBit = statuses[relativePath]
      const absolutePath = path.join(submoduleWorkDir, relativePath)
      const repoRelativePath = await this.relativizeToWorkingDirectory(absolutePath)
      repoRelativeStatuses[repoRelativePath] = statusBit
    }

    return repoRelativeStatuses
  }

  // Refresh the list of submodules in the repository.
  //
  // Returns a {Promise} which resolves to an {Object} keyed by {String}
  // submodule names with {GitRepositoryAsync} values.
  async _refreshSubmodules () {
    const repo = await this.getRepo()
    const wd = await this.getWorkingDirectory()
    const submoduleNames = await repo.getSubmoduleNames()
    for (const name of submoduleNames) {
      const alreadyExists = Boolean(this.submodules[name])
      if (alreadyExists) continue

      const submodule = await Git.Submodule.lookup(repo, name)
      const absolutePath = path.join(wd, submodule.path())
      const submoduleRepo = GitRepositoryAsync.open(absolutePath, {openExactPath: true, refreshOnWindowFocus: false})
      this.submodules[name] = submoduleRepo
    }

    for (const name in this.submodules) {
      const repo = this.submodules[name]
      const gone = submoduleNames.indexOf(name) < 0
      if (gone) {
        repo.destroy()
        delete this.submodules[name]
      } else {
        try {
          await repo.refreshStatus()
        } catch (e) {
          // libgit2 will sometimes report submodules that aren't actually valid
          // (https://github.com/libgit2/libgit2/issues/3580). So check the
          // validity of the submodules by removing any that fail.
          repo.destroy()
          delete this.submodules[name]
        }
      }
    }

    return _.values(this.submodules)
  }

  // Get the status for the submodules in the repository.
  //
  // Returns a {Promise} that will resolve to an object of {String} paths to the
  // {Number} status.
  _getSubmoduleStatuses () {
    return this._refreshSubmodules()
      .then(repos => {
        return Promise.all(repos.map(repo => this._getSubmoduleStatus(repo)))
      })
      .then(statuses => _.extend({}, ...statuses))
  }

  // Refresh the cached status.
  //
  // Returns a {Promise} which will resolve to a {boolean} indicating whether
  // any statuses changed.
  _refreshStatus () {
    return Promise.all([this._getRepositoryStatus(), this._getSubmoduleStatuses()])
      .then(([repositoryStatus, submoduleStatus]) => {
        const statusesByPath = _.extend({}, repositoryStatus, submoduleStatus)
        const changed = !_.isEqual(this.pathStatusCache, statusesByPath)
        this.pathStatusCache = statusesByPath
        return changed
      })
  }

  // Refreshes the git status.
  //
  // Returns a {Promise} which will resolve to {null} when refresh is complete.
  refreshStatus () {
    const status = this._refreshStatus()
    const branch = this._refreshBranch()
    const aheadBehind = branch.then(() => this._refreshAheadBehindCount(this.branch))

    this._refreshingPromise = this._refreshingPromise.then(_ => {
      return Promise.all([status, branch, aheadBehind])
        .then(([statusChanged, branchChanged, aheadBehindChanged]) => {
          if (this.emitter && (statusChanged || branchChanged || aheadBehindChanged)) {
            this.emitter.emit('did-change-statuses')
          }

          return null
        })
        // Because all these refresh steps happen asynchronously, it's entirely
        // possible the repository was destroyed while we were working. In which
        // case we should just swallow the error.
        .catch(e => {
          if (this._isDestroyed()) {
            return null
          } else {
            return Promise.reject(e)
          }
        })
        .catch(e => {
          console.error('Error refreshing repository status:')
          console.error(e)
          return Promise.reject(e)
        })
    })
    return this._refreshingPromise
  }

  // Get the submodule for the given path.
  //
  // Returns a {Promise} which resolves to the {GitRepositoryAsync} submodule or
  // null if it isn't a submodule path.
  async _submoduleForPath (_path) {
    let relativePath = await this.relativizeToWorkingDirectory(_path)
    for (const submodulePath in this.submodules) {
      const submoduleRepo = this.submodules[submodulePath]
      if (relativePath === submodulePath) {
        return submoduleRepo
      } else if (relativePath.indexOf(`${submodulePath}/`) === 0) {
        relativePath = relativePath.substring(submodulePath.length + 1)
        const innerSubmodule = await submoduleRepo._submoduleForPath(relativePath)
        return innerSubmodule || submoduleRepo
      }
    }

    return null
  }

  // Get the NodeGit repository for the given path.
  //
  // * `path` The optional {String} path within the repository. This is only
  //          needed if you want to get the repository for that path if it is a
  //          submodule.
  //
  // Returns a {Promise} which resolves to the {NodeGit.Repository}.
  getRepo (_path) {
    if (this._isDestroyed()) {
      const error = new Error('Repository has been destroyed')
      error.name = GitRepositoryAsync.DestroyedErrorName
      return Promise.reject(error)
    }

    if (!_path) return this.repoPromise

    return this._submoduleForPath(_path)
      .then(submodule => submodule ? submodule.getRepo() : this.repoPromise)
  }

  // Open a new instance of the underlying {NodeGit.Repository}.
  //
  // By opening multiple connections to the same underlying repository, users
  // can safely access the same repository concurrently.
  //
  // Returns the new {NodeGit.Repository}.
  openRepository () {
    if (this._openExactPath) {
      return Git.Repository.open(this.openedPath)
    } else {
      return Git.Repository.openExt(this.openedPath, 0, '')
    }
  }

  // Section: Private
  // ================

  // Has the repository been destroyed?
  //
  // Returns a {Boolean}.
  _isDestroyed () {
    return this.repoPromise == null
  }

  // Subscribe to events on the given buffer.
  subscribeToBuffer (buffer) {
    const bufferSubscriptions = new CompositeDisposable()

    const refreshStatusForBuffer = () => {
      const _path = buffer.getPath()
      if (_path) {
        this.refreshStatusForPath(_path)
      }
    }

    bufferSubscriptions.add(
      buffer.onDidSave(refreshStatusForBuffer),
      buffer.onDidReload(refreshStatusForBuffer),
      buffer.onDidChangePath(refreshStatusForBuffer),
      buffer.onDidDestroy(() => {
        bufferSubscriptions.dispose()
        this.subscriptions.remove(bufferSubscriptions)
      })
    )

    this.subscriptions.add(bufferSubscriptions)
  }

  // Get the status for the given paths.
  //
  // * `paths` The {String} paths whose status is wanted. If undefined, get the
  //           status for the whole repository.
  //
  // Returns a {Promise} which resolves to an {Array} of {NodeGit.StatusFile}
  // statuses for the paths.
  _getStatus (paths, repo) {
    return this.getRepo()
      .then(repo => {
        const opts = {
          flags: Git.Status.OPT.INCLUDE_UNTRACKED | Git.Status.OPT.RECURSE_UNTRACKED_DIRS
        }

        if (paths) {
          opts.pathspec = paths
        }

        return repo.getStatusExt(opts)
      })
  }
}<|MERGE_RESOLUTION|>--- conflicted
+++ resolved
@@ -155,8 +155,8 @@
 
   // Public: Returns a {Promise} which resolves to the {String} working
   // directory path of the repository.
-  getWorkingDirectory () {
-    return this.getRepo().then(repo => {
+  getWorkingDirectory (_path) {
+    return this.getRepo(_path).then(repo => {
       if (!this.workdir) {
         this.workdir = repo.workdir()
       }
@@ -612,7 +612,7 @@
   getDiffStats (_path) {
     return this.getRepo(_path)
       .then(repo => Promise.all([repo, repo.getHeadCommit()]))
-      .then(([repo, headCommit]) => Promise.all([repo, headCommit.getTree(), this.getWorkingDirectory()]))
+      .then(([repo, headCommit]) => Promise.all([repo, headCommit.getTree(), this.getWorkingDirectory(_path)]))
       .then(([repo, tree, wd]) => {
         const options = new Git.DiffOptions()
         options.contextLines = 0
@@ -654,15 +654,9 @@
   //   * `newLines` The {Number} of lines in the new hunk
   getLineDiffs (_path, text) {
     let relativePath = null
-<<<<<<< HEAD
-    return this.getRepo(_path)
-      .then(repo => {
-        relativePath = this.relativize(_path, repo.workdir())
-=======
-    return Promise.all([this.getRepo(), this.getWorkingDirectory()])
+    return Promise.all([this.getRepo(_path), this.getWorkingDirectory(_path)])
       .then(([repo, wd]) => {
         relativePath = this.relativize(_path, wd)
->>>>>>> 307944c4
         return repo.getHeadCommit()
       })
       .then(commit => commit.getEntry(relativePath))
@@ -698,13 +692,8 @@
   // Returns a {Promise} that resolves or rejects depending on whether the
   // method was successful.
   checkoutHead (_path) {
-<<<<<<< HEAD
-    return this.getRepo(_path)
-      .then(repo => {
-=======
-    return Promise.all([this.getRepo(), this.getWorkingDirectory()])
+    return Promise.all([this.getRepo(_path), this.getWorkingDirectory(_path)])
       .then(([repo, wd]) => {
->>>>>>> 307944c4
         const checkoutOptions = new Git.CheckoutOptions()
         checkoutOptions.paths = [this.relativize(_path, wd)]
         checkoutOptions.checkoutStrategy = Git.Checkout.STRATEGY.FORCE | Git.Checkout.STRATEGY.DISABLE_PATHSPEC_MATCH
